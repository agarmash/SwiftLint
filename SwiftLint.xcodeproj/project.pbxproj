// !$*UTF8*$!
{
	archiveVersion = 1;
	classes = {
	};
	objectVersion = 46;
	objects = {

/* Begin PBXBuildFile section */
		006204DC1E1E492F00FFFBE1 /* VerticalWhitespaceConfiguration.swift in Sources */ = {isa = PBXBuildFile; fileRef = 006204DA1E1E48F900FFFBE1 /* VerticalWhitespaceConfiguration.swift */; };
		006204DE1E1E4E0A00FFFBE1 /* VerticalWhitespaceRuleTests.swift in Sources */ = {isa = PBXBuildFile; fileRef = 006204DD1E1E4E0A00FFFBE1 /* VerticalWhitespaceRuleTests.swift */; };
		006ECFC41C44E99E00EF6364 /* LegacyConstantRule.swift in Sources */ = {isa = PBXBuildFile; fileRef = 006ECFC31C44E99E00EF6364 /* LegacyConstantRule.swift */; };
		009E09281DFEE4C200B588A7 /* ProhibitedSuperRule.swift in Sources */ = {isa = PBXBuildFile; fileRef = 009E09271DFEE4C200B588A7 /* ProhibitedSuperRule.swift */; };
		009E092A1DFEE4DD00B588A7 /* ProhibitedSuperConfiguration.swift in Sources */ = {isa = PBXBuildFile; fileRef = 009E09291DFEE4DD00B588A7 /* ProhibitedSuperConfiguration.swift */; };
		02FD8AEF1BFC18D60014BFFB /* ExtendedNSStringTests.swift in Sources */ = {isa = PBXBuildFile; fileRef = 02FD8AEE1BFC18D60014BFFB /* ExtendedNSStringTests.swift */; };
		094385011D5D2894009168CF /* WeakDelegateRule.swift in Sources */ = {isa = PBXBuildFile; fileRef = 094384FF1D5D2382009168CF /* WeakDelegateRule.swift */; };
		094385041D5D4F7C009168CF /* PrivateOutletRule.swift in Sources */ = {isa = PBXBuildFile; fileRef = 094385021D5D4F78009168CF /* PrivateOutletRule.swift */; };
		1E82D5591D7775C7009553D7 /* ClosureSpacingRule.swift in Sources */ = {isa = PBXBuildFile; fileRef = 1E82D5581D7775C7009553D7 /* ClosureSpacingRule.swift */; };
		1EC163521D5992D900DD2928 /* VerticalWhitespaceRule.swift in Sources */ = {isa = PBXBuildFile; fileRef = 1EC163511D5992D900DD2928 /* VerticalWhitespaceRule.swift */; };
		1F11B3CF1C252F23002E8FA8 /* ClosingBraceRule.swift in Sources */ = {isa = PBXBuildFile; fileRef = 1F11B3CE1C252F23002E8FA8 /* ClosingBraceRule.swift */; };
		24B4DF0D1D6DFDE90097803B /* RedundantNilCoalescingRule.swift in Sources */ = {isa = PBXBuildFile; fileRef = 24B4DF0B1D6DFA370097803B /* RedundantNilCoalescingRule.swift */; };
		24E17F721B14BB3F008195BE /* File+Cache.swift in Sources */ = {isa = PBXBuildFile; fileRef = 24E17F701B1481FF008195BE /* File+Cache.swift */; };
		2E02005F1C54BF680024D09D /* CyclomaticComplexityRule.swift in Sources */ = {isa = PBXBuildFile; fileRef = 2E02005E1C54BF680024D09D /* CyclomaticComplexityRule.swift */; };
		2E336D1B1DF08BFB00CCFE77 /* EmojiReporter.swift in Sources */ = {isa = PBXBuildFile; fileRef = 2E336D191DF08AF200CCFE77 /* EmojiReporter.swift */; };
		2E5761AA1C573B83003271AF /* FunctionParameterCountRule.swift in Sources */ = {isa = PBXBuildFile; fileRef = 2E5761A91C573B83003271AF /* FunctionParameterCountRule.swift */; };
		37B3FA8B1DFD45A700AD30D2 /* Dictionary+SwiftLint.swift in Sources */ = {isa = PBXBuildFile; fileRef = 37B3FA8A1DFD45A700AD30D2 /* Dictionary+SwiftLint.swift */; };
		3B034B6E1E0BE549005D49A9 /* LineLengthConfiguration.swift in Sources */ = {isa = PBXBuildFile; fileRef = 3B034B6C1E0BE544005D49A9 /* LineLengthConfiguration.swift */; };
		3B0B14541C505D6300BE82F7 /* SeverityConfiguration.swift in Sources */ = {isa = PBXBuildFile; fileRef = 3B0B14531C505D6300BE82F7 /* SeverityConfiguration.swift */; };
		3B1150CA1C31FC3F00D83B1E /* Yaml+SwiftLint.swift in Sources */ = {isa = PBXBuildFile; fileRef = 3B1150C91C31FC3F00D83B1E /* Yaml+SwiftLint.swift */; };
		3B12C9C11C3209CB000B423F /* test.yml in Resources */ = {isa = PBXBuildFile; fileRef = 3B12C9BF1C3209AC000B423F /* test.yml */; };
		3B12C9C31C320A53000B423F /* Yaml+SwiftLintTests.swift in Sources */ = {isa = PBXBuildFile; fileRef = 3B12C9C21C320A53000B423F /* Yaml+SwiftLintTests.swift */; };
		3B12C9C51C322032000B423F /* MasterRuleList.swift in Sources */ = {isa = PBXBuildFile; fileRef = 3B12C9C41C322032000B423F /* MasterRuleList.swift */; };
		3B12C9C71C3361CB000B423F /* RuleTests.swift in Sources */ = {isa = PBXBuildFile; fileRef = 3B12C9C61C3361CB000B423F /* RuleTests.swift */; };
		3B1DF0121C5148140011BCED /* CustomRules.swift in Sources */ = {isa = PBXBuildFile; fileRef = 3B1DF0111C5148140011BCED /* CustomRules.swift */; };
		3B30C4A11C3785B300E04027 /* YamlParserTests.swift in Sources */ = {isa = PBXBuildFile; fileRef = 3B30C4A01C3785B300E04027 /* YamlParserTests.swift */; };
		3B5B9FE11C444DA20009AD27 /* Array+SwiftLint.swift in Sources */ = {isa = PBXBuildFile; fileRef = 3B5B9FE01C444DA20009AD27 /* Array+SwiftLint.swift */; };
		3B63D46D1E1F05160057BE35 /* LineLengthConfigurationTests.swift in Sources */ = {isa = PBXBuildFile; fileRef = 3B63D46C1E1F05160057BE35 /* LineLengthConfigurationTests.swift */; };
		3B63D46F1E1F09DF0057BE35 /* LineLengthRuleTests.swift in Sources */ = {isa = PBXBuildFile; fileRef = 3B63D46E1E1F09DF0057BE35 /* LineLengthRuleTests.swift */; };
		3B828E531C546468000D180E /* RuleConfiguration.swift in Sources */ = {isa = PBXBuildFile; fileRef = 3B828E521C546468000D180E /* RuleConfiguration.swift */; };
		3BA79C9B1C4767910057E705 /* NSRange+SwiftLint.swift in Sources */ = {isa = PBXBuildFile; fileRef = 3BA79C9A1C4767910057E705 /* NSRange+SwiftLint.swift */; };
		3BB47D831C514E8100AE6A10 /* RegexConfiguration.swift in Sources */ = {isa = PBXBuildFile; fileRef = 3BB47D821C514E8100AE6A10 /* RegexConfiguration.swift */; };
		3BB47D851C51D80000AE6A10 /* NSRegularExpression+SwiftLint.swift in Sources */ = {isa = PBXBuildFile; fileRef = 3BB47D841C51D80000AE6A10 /* NSRegularExpression+SwiftLint.swift */; };
		3BB47D871C51DE6E00AE6A10 /* CustomRulesTests.swift in Sources */ = {isa = PBXBuildFile; fileRef = 3BB47D861C51DE6E00AE6A10 /* CustomRulesTests.swift */; };
		3BBF2F9D1C640A0F006CD775 /* SwiftyTextTable.framework in Frameworks */ = {isa = PBXBuildFile; fileRef = 3BBF2F9C1C640A0F006CD775 /* SwiftyTextTable.framework */; };
		3BCC04CD1C4F5694006073C3 /* ConfigurationError.swift in Sources */ = {isa = PBXBuildFile; fileRef = 3BCC04CC1C4F5694006073C3 /* ConfigurationError.swift */; };
		3BCC04D11C4F56D3006073C3 /* SeverityLevelsConfiguration.swift in Sources */ = {isa = PBXBuildFile; fileRef = 3BCC04CF1C4F56D3006073C3 /* SeverityLevelsConfiguration.swift */; };
		3BCC04D21C4F56D3006073C3 /* NameConfiguration.swift in Sources */ = {isa = PBXBuildFile; fileRef = 3BCC04D01C4F56D3006073C3 /* NameConfiguration.swift */; };
		3BCC04D41C502BAB006073C3 /* RuleConfigurationTests.swift in Sources */ = {isa = PBXBuildFile; fileRef = 3BCC04D31C502BAB006073C3 /* RuleConfigurationTests.swift */; };
		3BD9CD3D1C37175B009A5D25 /* YamlParser.swift in Sources */ = {isa = PBXBuildFile; fileRef = 3BD9CD3C1C37175B009A5D25 /* YamlParser.swift */; };
		3BDB224B1C345B4900473680 /* ProjectMock in Resources */ = {isa = PBXBuildFile; fileRef = 3BDB224A1C345B4900473680 /* ProjectMock */; };
		4A9A3A3A1DC1D75F00DF5183 /* HTMLReporter.swift in Sources */ = {isa = PBXBuildFile; fileRef = 4A9A3A391DC1D75F00DF5183 /* HTMLReporter.swift */; };
		4DB7815E1CAD72BA00BC4723 /* LegacyCGGeometryFunctionsRule.swift in Sources */ = {isa = PBXBuildFile; fileRef = 4DB7815C1CAD690100BC4723 /* LegacyCGGeometryFunctionsRule.swift */; };
		4DCB8E7F1CBE494E0070FCF0 /* RegexHelpers.swift in Sources */ = {isa = PBXBuildFile; fileRef = 4DCB8E7D1CBE43640070FCF0 /* RegexHelpers.swift */; };
		57ED827B1CF656E3002B3513 /* JUnitReporter.swift in Sources */ = {isa = PBXBuildFile; fileRef = 57ED82791CF65183002B3513 /* JUnitReporter.swift */; };
		69F88BF71BDA38A6005E7CAE /* OpeningBraceRule.swift in Sources */ = {isa = PBXBuildFile; fileRef = 692B1EB11BD7E00F00EAABFF /* OpeningBraceRule.swift */; };
		6C7045441C6ADA450003F15A /* SourceKitCrashTests.swift in Sources */ = {isa = PBXBuildFile; fileRef = 6C7045431C6ADA450003F15A /* SourceKitCrashTests.swift */; };
		6CB514E91C760C6900FA02C4 /* Structure+SwiftLint.swift in Sources */ = {isa = PBXBuildFile; fileRef = 6CB514E81C760C6900FA02C4 /* Structure+SwiftLint.swift */; };
		6CB8A80C1D11A7E10052816E /* Commandant.framework in Frameworks */ = {isa = PBXBuildFile; fileRef = E8BA7E101B07A3EC003E02D0 /* Commandant.framework */; };
		6CB8A80D1D11A7E10052816E /* Result.framework in Frameworks */ = {isa = PBXBuildFile; fileRef = E8BA7E121B07A3F3003E02D0 /* Result.framework */; };
		6CC4259B1C77046200AEA885 /* SyntaxMap+SwiftLint.swift in Sources */ = {isa = PBXBuildFile; fileRef = 6CC4259A1C77046200AEA885 /* SyntaxMap+SwiftLint.swift */; };
		6CCFCF2A1CFEF729003239EB /* Commandant.framework in Embed Frameworks into SwiftLintFramework.framework */ = {isa = PBXBuildFile; fileRef = E8BA7E101B07A3EC003E02D0 /* Commandant.framework */; settings = {ATTRIBUTES = (CodeSignOnCopy, RemoveHeadersOnCopy, ); }; };
		6CCFCF2C1CFEF72D003239EB /* Result.framework in Embed Frameworks into SwiftLintFramework.framework */ = {isa = PBXBuildFile; fileRef = E8BA7E121B07A3F3003E02D0 /* Result.framework */; settings = {ATTRIBUTES = (CodeSignOnCopy, RemoveHeadersOnCopy, ); }; };
		6CCFCF2D1CFEF731003239EB /* SourceKittenFramework.framework in Embed Frameworks into SwiftLintFramework.framework */ = {isa = PBXBuildFile; fileRef = E876BFBD1B07828500114ED5 /* SourceKittenFramework.framework */; settings = {ATTRIBUTES = (CodeSignOnCopy, RemoveHeadersOnCopy, ); }; };
		6CCFCF2E1CFEF73A003239EB /* SWXMLHash.framework in Embed Frameworks into SwiftLintFramework.framework */ = {isa = PBXBuildFile; fileRef = E8C0DFCC1AD349DB007EE3D4 /* SWXMLHash.framework */; settings = {ATTRIBUTES = (CodeSignOnCopy, RemoveHeadersOnCopy, ); }; };
		6CCFCF2F1CFEF73E003239EB /* SwiftyTextTable.framework in Embed Frameworks into SwiftLintFramework.framework */ = {isa = PBXBuildFile; fileRef = 3BBF2F9C1C640A0F006CD775 /* SwiftyTextTable.framework */; settings = {ATTRIBUTES = (CodeSignOnCopy, RemoveHeadersOnCopy, ); }; };
		6CCFCF301CFEF742003239EB /* Yaml.framework in Embed Frameworks into SwiftLintFramework.framework */ = {isa = PBXBuildFile; fileRef = E89376AC1B8A701E0025708E /* Yaml.framework */; settings = {ATTRIBUTES = (CodeSignOnCopy, RemoveHeadersOnCopy, ); }; };
		7250948A1D0859260039B353 /* StatementPositionConfiguration.swift in Sources */ = {isa = PBXBuildFile; fileRef = 725094881D0855760039B353 /* StatementPositionConfiguration.swift */; };
		78F032461D7C877E00BE709A /* OverriddenSuperCallRule.swift in Sources */ = {isa = PBXBuildFile; fileRef = 78F032441D7C877800BE709A /* OverriddenSuperCallRule.swift */; };
		78F032481D7D614300BE709A /* OverridenSuperCallConfiguration.swift in Sources */ = {isa = PBXBuildFile; fileRef = 78F032471D7D614300BE709A /* OverridenSuperCallConfiguration.swift */; };
		7C0C2E7A1D2866CB0076435A /* ExplicitInitRule.swift in Sources */ = {isa = PBXBuildFile; fileRef = 7C0C2E791D2866CB0076435A /* ExplicitInitRule.swift */; };
		83894F221B0C928A006214E1 /* RulesCommand.swift in Sources */ = {isa = PBXBuildFile; fileRef = 83894F211B0C928A006214E1 /* RulesCommand.swift */; };
		83D71E281B131ECE000395DE /* RuleDescription.swift in Sources */ = {isa = PBXBuildFile; fileRef = 83D71E261B131EB5000395DE /* RuleDescription.swift */; };
		85DA81321D6B471000951BC4 /* MarkRule.swift in Sources */ = {isa = PBXBuildFile; fileRef = 856651A61D6B395F005E6B29 /* MarkRule.swift */; };
		93E0C3CE1D67BD7F007FA25D /* ConditionalReturnsOnNewline.swift in Sources */ = {isa = PBXBuildFile; fileRef = 93E0C3CD1D67BD7F007FA25D /* ConditionalReturnsOnNewline.swift */; };
		B2902A0C1D66815600BFCCF7 /* PrivateUnitTestRule.swift in Sources */ = {isa = PBXBuildFile; fileRef = B2902A0B1D66815600BFCCF7 /* PrivateUnitTestRule.swift */; };
		B2902A0E1D6681F700BFCCF7 /* PrivateUnitTestConfiguration.swift in Sources */ = {isa = PBXBuildFile; fileRef = B2902A0D1D6681F700BFCCF7 /* PrivateUnitTestConfiguration.swift */; };
		B3935371E92E0CF3F7668303 /* CannedJunitReporterOutput.xml in Resources */ = {isa = PBXBuildFile; fileRef = B39359A325FE84B7EDD1C455 /* CannedJunitReporterOutput.xml */; };
		B3935522DC192D38D4852FA3 /* CannedXcodeReporterOutput.txt in Resources */ = {isa = PBXBuildFile; fileRef = B39352E4EA2A06BE66BD661A /* CannedXcodeReporterOutput.txt */; };
		B39357173B43C9B5E351C360 /* CannedCheckstyleReporterOutput.xml in Resources */ = {isa = PBXBuildFile; fileRef = B39356DE1F73BDA1CA21C504 /* CannedCheckstyleReporterOutput.xml */; };
		B3935797FF80C7F97953D375 /* CannedHTMLReporterOutput.html in Resources */ = {isa = PBXBuildFile; fileRef = B3935250C8E0DBACFB27E021 /* CannedHTMLReporterOutput.html */; };
		B39358AA2D2AF5219D3FD7C0 /* CannedEmojiReporterOutput.txt in Resources */ = {isa = PBXBuildFile; fileRef = B3935001033261E5A70CE101 /* CannedEmojiReporterOutput.txt */; };
		B3935A1C3BCA03A6B902E7AF /* CannedJSONReporterOutput.json in Resources */ = {isa = PBXBuildFile; fileRef = B39350463894A3FC1338E0AF /* CannedJSONReporterOutput.json */; };
		B3935A32BE03C4D11B4364D6 /* CannedCSVReporterOutput.csv in Resources */ = {isa = PBXBuildFile; fileRef = B3935939C8366514D2694722 /* CannedCSVReporterOutput.csv */; };
		B3935EE74B1E8E14FBD65E7F /* String+XML.swift in Sources */ = {isa = PBXBuildFile; fileRef = B39353F28BCCA39247B316BD /* String+XML.swift */; };
		B58AEED61C492C7B00E901FD /* ForceUnwrappingRule.swift in Sources */ = {isa = PBXBuildFile; fileRef = B58AEED51C492C7B00E901FD /* ForceUnwrappingRule.swift */; };
		BFF028AE1CBCF8A500B38A9D /* TrailingWhitespaceConfiguration.swift in Sources */ = {isa = PBXBuildFile; fileRef = BF48D2D61CBCCA5F0080BDAE /* TrailingWhitespaceConfiguration.swift */; };
		C9802F2F1E0C8AEE008AB27F /* TrailingCommaRuleTests.swift in Sources */ = {isa = PBXBuildFile; fileRef = C9802F2E1E0C8AEE008AB27F /* TrailingCommaRuleTests.swift */; };
		D0AAAB5019FB0960007B24B3 /* SwiftLintFramework.framework in Embed Frameworks */ = {isa = PBXBuildFile; fileRef = D0D1216D19E87B05005E4BAA /* SwiftLintFramework.framework */; settings = {ATTRIBUTES = (CodeSignOnCopy, RemoveHeadersOnCopy, ); }; };
		D0D1217819E87B05005E4BAA /* SwiftLintFramework.framework in Frameworks */ = {isa = PBXBuildFile; fileRef = D0D1216D19E87B05005E4BAA /* SwiftLintFramework.framework */; };
		D0E7B65319E9C6AD00EDBA4D /* SwiftLintFramework.framework in Frameworks */ = {isa = PBXBuildFile; fileRef = D0D1216D19E87B05005E4BAA /* SwiftLintFramework.framework */; };
		D0E7B65619E9C76900EDBA4D /* main.swift in Sources */ = {isa = PBXBuildFile; fileRef = D0D1211B19E87861005E4BAA /* main.swift */; };
		D286EC021E02DF6F0003CF72 /* SortedImportsRule.swift in Sources */ = {isa = PBXBuildFile; fileRef = D286EC001E02DA190003CF72 /* SortedImportsRule.swift */; };
		D40AD08A1E032F9700F48C30 /* UnusedClosureParameterRule.swift in Sources */ = {isa = PBXBuildFile; fileRef = D40AD0891E032F9700F48C30 /* UnusedClosureParameterRule.swift */; };
		D40F83881DE9179200524C62 /* TrailingCommaConfiguration.swift in Sources */ = {isa = PBXBuildFile; fileRef = D40F83871DE9179200524C62 /* TrailingCommaConfiguration.swift */; };
		D4130D991E16CC1300242361 /* TypeNameRuleExamples.swift in Sources */ = {isa = PBXBuildFile; fileRef = D4130D981E16CC1300242361 /* TypeNameRuleExamples.swift */; };
		D41E7E0B1DF9DABB0065259A /* RedundantStringEnumValueRule.swift in Sources */ = {isa = PBXBuildFile; fileRef = D41E7E0A1DF9DABB0065259A /* RedundantStringEnumValueRule.swift */; };
		D42D2B381E09CC0D00CD7A2E /* FirstWhereRule.swift in Sources */ = {isa = PBXBuildFile; fileRef = D42D2B371E09CC0D00CD7A2E /* FirstWhereRule.swift */; };
		D4348EEA1C46122C007707FB /* FunctionBodyLengthRuleTests.swift in Sources */ = {isa = PBXBuildFile; fileRef = D4348EE91C46122C007707FB /* FunctionBodyLengthRuleTests.swift */; };
		D43B04641E0620AB004016AF /* UnusedEnumeratedRule.swift in Sources */ = {isa = PBXBuildFile; fileRef = D43B04631E0620AB004016AF /* UnusedEnumeratedRule.swift */; };
		D43B04661E071ED3004016AF /* ColonRuleTests.swift in Sources */ = {isa = PBXBuildFile; fileRef = D43B04651E071ED3004016AF /* ColonRuleTests.swift */; };
		D43B04691E072291004016AF /* ColonConfiguration.swift in Sources */ = {isa = PBXBuildFile; fileRef = D43B04671E07228D004016AF /* ColonConfiguration.swift */; };
		D43B046B1E075905004016AF /* ClosureEndIndentationRule.swift in Sources */ = {isa = PBXBuildFile; fileRef = D43B046A1E075905004016AF /* ClosureEndIndentationRule.swift */; };
		D43DB1081DC573DA00281215 /* ImplicitGetterRule.swift in Sources */ = {isa = PBXBuildFile; fileRef = D43DB1071DC573DA00281215 /* ImplicitGetterRule.swift */; };
		D44254201DB87CA200492EA4 /* ValidIBInspectableRule.swift in Sources */ = {isa = PBXBuildFile; fileRef = D442541E1DB87C3D00492EA4 /* ValidIBInspectableRule.swift */; };
		D44254271DB9C15C00492EA4 /* SyntacticSugarRule.swift in Sources */ = {isa = PBXBuildFile; fileRef = D44254251DB9C12300492EA4 /* SyntacticSugarRule.swift */; };
		D44AD2761C0AA5350048F7B0 /* LegacyConstructorRule.swift in Sources */ = {isa = PBXBuildFile; fileRef = D44AD2741C0AA3730048F7B0 /* LegacyConstructorRule.swift */; };
		D462021F1E15F52D0027AAD1 /* NumberSeparatorRuleExamples.swift in Sources */ = {isa = PBXBuildFile; fileRef = D462021E1E15F52D0027AAD1 /* NumberSeparatorRuleExamples.swift */; };
		D46202211E16002A0027AAD1 /* Swift2RulesTests.swift in Sources */ = {isa = PBXBuildFile; fileRef = D46202201E16002A0027AAD1 /* Swift2RulesTests.swift */; };
		D46252541DF63FB200BE2CA1 /* NumberSeparatorRule.swift in Sources */ = {isa = PBXBuildFile; fileRef = D46252531DF63FB200BE2CA1 /* NumberSeparatorRule.swift */; };
		D46E041D1DE3712C00728374 /* TrailingCommaRule.swift in Sources */ = {isa = PBXBuildFile; fileRef = D46E041C1DE3712C00728374 /* TrailingCommaRule.swift */; };
		D47079A71DFCEB2D00027086 /* EmptyParenthesesWithTrailingClosureRule.swift in Sources */ = {isa = PBXBuildFile; fileRef = D47079A61DFCEB2D00027086 /* EmptyParenthesesWithTrailingClosureRule.swift */; };
		D47079A91DFDBED000027086 /* ClosureParameterPositionRule.swift in Sources */ = {isa = PBXBuildFile; fileRef = D47079A81DFDBED000027086 /* ClosureParameterPositionRule.swift */; };
		D47079AB1DFDCF7A00027086 /* SwiftExpressionKind.swift in Sources */ = {isa = PBXBuildFile; fileRef = D47079AA1DFDCF7A00027086 /* SwiftExpressionKind.swift */; };
		D47079AD1DFE2FA700027086 /* EmptyParametersRule.swift in Sources */ = {isa = PBXBuildFile; fileRef = D47079AC1DFE2FA700027086 /* EmptyParametersRule.swift */; };
		D47079AF1DFE520000027086 /* VoidReturnRule.swift in Sources */ = {isa = PBXBuildFile; fileRef = D47079AE1DFE520000027086 /* VoidReturnRule.swift */; };
		D47A510E1DB29EEB00A4CC21 /* SwitchCaseOnNewlineRule.swift in Sources */ = {isa = PBXBuildFile; fileRef = D47A510D1DB29EEB00A4CC21 /* SwitchCaseOnNewlineRule.swift */; };
		D47A51101DB2DD4800A4CC21 /* AttributesRule.swift in Sources */ = {isa = PBXBuildFile; fileRef = D47A510F1DB2DD4800A4CC21 /* AttributesRule.swift */; };
		D48AE2CC1DFB58C5001C6A4A /* AttributesRulesExamples.swift in Sources */ = {isa = PBXBuildFile; fileRef = D48AE2CB1DFB58C5001C6A4A /* AttributesRulesExamples.swift */; };
		D4998DE71DF191380006E05D /* AttributesRuleTests.swift in Sources */ = {isa = PBXBuildFile; fileRef = D4998DE61DF191380006E05D /* AttributesRuleTests.swift */; };
		D4998DE91DF194F20006E05D /* FileHeaderRuleTests.swift in Sources */ = {isa = PBXBuildFile; fileRef = D4998DE81DF194F20006E05D /* FileHeaderRuleTests.swift */; };
		D4A893351E15824100BF954D /* SwiftVersion.swift in Sources */ = {isa = PBXBuildFile; fileRef = D4A893341E15824100BF954D /* SwiftVersion.swift */; };
		D4B0226F1E0C75F9007E5297 /* VerticalParameterAlignmentRule.swift in Sources */ = {isa = PBXBuildFile; fileRef = D4B0226E1E0C75F9007E5297 /* VerticalParameterAlignmentRule.swift */; };
		D4B0228E1E0CC608007E5297 /* ClassDelegateProtocolRule.swift in Sources */ = {isa = PBXBuildFile; fileRef = D4B0228D1E0CC608007E5297 /* ClassDelegateProtocolRule.swift */; };
		D4B022961E0EF80C007E5297 /* RedundantOptionalInitializationRule.swift in Sources */ = {isa = PBXBuildFile; fileRef = D4B022951E0EF80C007E5297 /* RedundantOptionalInitializationRule.swift */; };
		D4B022981E102EE8007E5297 /* ObjectLiteralRule.swift in Sources */ = {isa = PBXBuildFile; fileRef = D4B022971E102EE8007E5297 /* ObjectLiteralRule.swift */; };
		D4B022A41E105636007E5297 /* GenericTypeNameRule.swift in Sources */ = {isa = PBXBuildFile; fileRef = D4B022A31E105636007E5297 /* GenericTypeNameRule.swift */; };
		D4B022B01E109816007E5297 /* CharacterSet+LinuxHack.swift in Sources */ = {isa = PBXBuildFile; fileRef = D4B022AF1E109816007E5297 /* CharacterSet+LinuxHack.swift */; };
		D4B022B21E10B613007E5297 /* RedundantVoidReturnRule.swift in Sources */ = {isa = PBXBuildFile; fileRef = D4B022B11E10B613007E5297 /* RedundantVoidReturnRule.swift */; };
		D4C27BFE1E12D53F00DF713E /* Version.swift in Sources */ = {isa = PBXBuildFile; fileRef = D4C27BFD1E12D53F00DF713E /* Version.swift */; };
		D4C27C001E12DFF500DF713E /* LinterCacheTests.swift in Sources */ = {isa = PBXBuildFile; fileRef = D4C27BFF1E12DFF500DF713E /* LinterCacheTests.swift */; };
		D4C4A34C1DEA4FF000E0E04C /* AttributesConfiguration.swift in Sources */ = {isa = PBXBuildFile; fileRef = D4C4A34A1DEA4FD700E0E04C /* AttributesConfiguration.swift */; };
		D4C4A34E1DEA877200E0E04C /* FileHeaderRule.swift in Sources */ = {isa = PBXBuildFile; fileRef = D4C4A34D1DEA877200E0E04C /* FileHeaderRule.swift */; };
		D4C4A3521DEFBBB700E0E04C /* FileHeaderConfiguration.swift in Sources */ = {isa = PBXBuildFile; fileRef = D4C4A3511DEFBBB700E0E04C /* FileHeaderConfiguration.swift */; };
<<<<<<< HEAD
		D4DA1DF81E175E8A0037413D /* LinterCache+CommandLine.swift in Sources */ = {isa = PBXBuildFile; fileRef = D4DA1DF71E175E8A0037413D /* LinterCache+CommandLine.swift */; };
=======
		D4D5A5FF1E1F3A1C00D15E0C /* ShorthandOperatorRule.swift in Sources */ = {isa = PBXBuildFile; fileRef = D4D5A5FE1E1F3A1C00D15E0C /* ShorthandOperatorRule.swift */; };
>>>>>>> 8a6b2d85
		D4DA1DF41E17511D0037413D /* CompilerProtocolInitRule.swift in Sources */ = {isa = PBXBuildFile; fileRef = D4DA1DF31E17511D0037413D /* CompilerProtocolInitRule.swift */; };
		D4DA1DFA1E18D6200037413D /* LargeTupleRule.swift in Sources */ = {isa = PBXBuildFile; fileRef = D4DA1DF91E18D6200037413D /* LargeTupleRule.swift */; };
		D4DA1DFE1E1A10DB0037413D /* NumberSeparatorConfiguration.swift in Sources */ = {isa = PBXBuildFile; fileRef = D4DA1DFD1E1A10DB0037413D /* NumberSeparatorConfiguration.swift */; };
		D4DAE8BC1DE14E8F00B0AE7A /* NimbleOperatorRule.swift in Sources */ = {isa = PBXBuildFile; fileRef = D4DAE8BB1DE14E8F00B0AE7A /* NimbleOperatorRule.swift */; };
		D4FBADD01E00DA0400669C73 /* OperatorUsageWhitespaceRule.swift in Sources */ = {isa = PBXBuildFile; fileRef = D4FBADCF1E00DA0400669C73 /* OperatorUsageWhitespaceRule.swift */; };
		D4FD58B21E12A0200019503C /* LinterCache.swift in Sources */ = {isa = PBXBuildFile; fileRef = D4FD58B11E12A0200019503C /* LinterCache.swift */; };
		DAD3BE4A1D6ECD9500660239 /* PrivateOutletRuleConfiguration.swift in Sources */ = {isa = PBXBuildFile; fileRef = DAD3BE491D6ECD9500660239 /* PrivateOutletRuleConfiguration.swift */; };
		E315B83C1DFA4BC500621B44 /* DynamicInlineRule.swift in Sources */ = {isa = PBXBuildFile; fileRef = E315B83B1DFA4BC500621B44 /* DynamicInlineRule.swift */; };
		E57B23C11B1D8BF000DEA512 /* ReturnArrowWhitespaceRule.swift in Sources */ = {isa = PBXBuildFile; fileRef = E57B23C01B1D8BF000DEA512 /* ReturnArrowWhitespaceRule.swift */; };
		E802ED001C56A56000A35AE1 /* Benchmark.swift in Sources */ = {isa = PBXBuildFile; fileRef = E802ECFF1C56A56000A35AE1 /* Benchmark.swift */; };
		E809EDA11B8A71DF00399043 /* Configuration.swift in Sources */ = {isa = PBXBuildFile; fileRef = E809EDA01B8A71DF00399043 /* Configuration.swift */; };
		E809EDA31B8A73FB00399043 /* ConfigurationTests.swift in Sources */ = {isa = PBXBuildFile; fileRef = E809EDA21B8A73FB00399043 /* ConfigurationTests.swift */; };
		E80E018D1B92C0F60078EB70 /* Command.swift in Sources */ = {isa = PBXBuildFile; fileRef = E80E018C1B92C0F60078EB70 /* Command.swift */; };
		E80E018F1B92C1350078EB70 /* Region.swift in Sources */ = {isa = PBXBuildFile; fileRef = E80E018E1B92C1350078EB70 /* Region.swift */; };
		E812249A1B04F85B001783D2 /* TestHelpers.swift in Sources */ = {isa = PBXBuildFile; fileRef = E81224991B04F85B001783D2 /* TestHelpers.swift */; };
		E812249C1B04FADC001783D2 /* Linter.swift in Sources */ = {isa = PBXBuildFile; fileRef = E812249B1B04FADC001783D2 /* Linter.swift */; };
		E816194C1BFBF35D00946723 /* SwiftDeclarationKind+SwiftLint.swift in Sources */ = {isa = PBXBuildFile; fileRef = E816194B1BFBF35D00946723 /* SwiftDeclarationKind+SwiftLint.swift */; };
		E816194E1BFBFEAB00946723 /* ForceTryRule.swift in Sources */ = {isa = PBXBuildFile; fileRef = E816194D1BFBFEAB00946723 /* ForceTryRule.swift */; };
		E81619531BFC162C00946723 /* QueuedPrint.swift in Sources */ = {isa = PBXBuildFile; fileRef = E81619521BFC162C00946723 /* QueuedPrint.swift */; };
		E81CDE711C00FEAA00B430F6 /* ValidDocsRule.swift in Sources */ = {isa = PBXBuildFile; fileRef = E81CDE701C00FEAA00B430F6 /* ValidDocsRule.swift */; };
		E81FB3E41C6D507B00DC988F /* CommonOptions.swift in Sources */ = {isa = PBXBuildFile; fileRef = E81FB3E31C6D507B00DC988F /* CommonOptions.swift */; };
		E832F10B1B17E2F5003F265F /* NSFileManager+SwiftLint.swift in Sources */ = {isa = PBXBuildFile; fileRef = E832F10A1B17E2F5003F265F /* NSFileManager+SwiftLint.swift */; };
		E832F10D1B17E725003F265F /* IntegrationTests.swift in Sources */ = {isa = PBXBuildFile; fileRef = E832F10C1B17E725003F265F /* IntegrationTests.swift */; };
		E83A0B351A5D382B0041A60A /* VersionCommand.swift in Sources */ = {isa = PBXBuildFile; fileRef = E83A0B341A5D382B0041A60A /* VersionCommand.swift */; };
		E847F0A91BFBBABD00EA9363 /* EmptyCountRule.swift in Sources */ = {isa = PBXBuildFile; fileRef = E847F0A81BFBBABD00EA9363 /* EmptyCountRule.swift */; };
		E849FF281BF9481A009AE999 /* MissingDocsRule.swift in Sources */ = {isa = PBXBuildFile; fileRef = E849FF271BF9481A009AE999 /* MissingDocsRule.swift */; };
		E84E07471C13F95300F11122 /* AutoCorrectCommand.swift in Sources */ = {isa = PBXBuildFile; fileRef = E84E07461C13F95300F11122 /* AutoCorrectCommand.swift */; };
		E861519B1B0573B900C54AC0 /* LintCommand.swift in Sources */ = {isa = PBXBuildFile; fileRef = E861519A1B0573B900C54AC0 /* LintCommand.swift */; };
		E86396C21BADAAE5002C9E88 /* Reporter.swift in Sources */ = {isa = PBXBuildFile; fileRef = E86396C11BADAAE5002C9E88 /* Reporter.swift */; };
		E86396C51BADAC15002C9E88 /* XcodeReporter.swift in Sources */ = {isa = PBXBuildFile; fileRef = E86396C41BADAC15002C9E88 /* XcodeReporter.swift */; };
		E86396C71BADAFE6002C9E88 /* ReporterTests.swift in Sources */ = {isa = PBXBuildFile; fileRef = E86396C61BADAFE6002C9E88 /* ReporterTests.swift */; };
		E86396C91BADB2B9002C9E88 /* JSONReporter.swift in Sources */ = {isa = PBXBuildFile; fileRef = E86396C81BADB2B9002C9E88 /* JSONReporter.swift */; };
		E86396CB1BADB519002C9E88 /* CSVReporter.swift in Sources */ = {isa = PBXBuildFile; fileRef = E86396CA1BADB519002C9E88 /* CSVReporter.swift */; };
		E86E2B2E1E17443B001E823C /* Reporter+CommandLine.swift in Sources */ = {isa = PBXBuildFile; fileRef = E86E2B2D1E17443B001E823C /* Reporter+CommandLine.swift */; };
		E876BFBE1B07828500114ED5 /* SourceKittenFramework.framework in Frameworks */ = {isa = PBXBuildFile; fileRef = E876BFBD1B07828500114ED5 /* SourceKittenFramework.framework */; };
		E87E4A051BFB927C00FCFE46 /* TrailingSemicolonRule.swift in Sources */ = {isa = PBXBuildFile; fileRef = E87E4A041BFB927C00FCFE46 /* TrailingSemicolonRule.swift */; };
		E87E4A091BFB9CAE00FCFE46 /* SyntaxKind+SwiftLint.swift in Sources */ = {isa = PBXBuildFile; fileRef = E87E4A081BFB9CAE00FCFE46 /* SyntaxKind+SwiftLint.swift */; };
		E88198421BEA929F00333A11 /* NestingRule.swift in Sources */ = {isa = PBXBuildFile; fileRef = E88DEA951B099CF200A66CB0 /* NestingRule.swift */; };
		E88198441BEA93D200333A11 /* ColonRule.swift in Sources */ = {isa = PBXBuildFile; fileRef = E88DEA831B0990F500A66CB0 /* ColonRule.swift */; };
		E88198521BEA941300333A11 /* TodoRule.swift in Sources */ = {isa = PBXBuildFile; fileRef = E88DEA811B0990A700A66CB0 /* TodoRule.swift */; };
		E88198531BEA944400333A11 /* LineLengthRule.swift in Sources */ = {isa = PBXBuildFile; fileRef = E88DEA7B1B098D7D00A66CB0 /* LineLengthRule.swift */; };
		E88198541BEA945100333A11 /* CommaRule.swift in Sources */ = {isa = PBXBuildFile; fileRef = 695BE9CE1BDFD92B0071E985 /* CommaRule.swift */; };
		E88198551BEA949A00333A11 /* ControlStatementRule.swift in Sources */ = {isa = PBXBuildFile; fileRef = 65454F451B14D73800319A6C /* ControlStatementRule.swift */; };
		E88198561BEA94D800333A11 /* FileLengthRule.swift in Sources */ = {isa = PBXBuildFile; fileRef = E88DEA891B0992B300A66CB0 /* FileLengthRule.swift */; };
		E88198571BEA953300333A11 /* ForceCastRule.swift in Sources */ = {isa = PBXBuildFile; fileRef = E88DEA7F1B09903300A66CB0 /* ForceCastRule.swift */; };
		E88198581BEA956C00333A11 /* FunctionBodyLengthRule.swift in Sources */ = {isa = PBXBuildFile; fileRef = E88DEA8F1B099A3100A66CB0 /* FunctionBodyLengthRule.swift */; };
		E88198591BEA95F100333A11 /* LeadingWhitespaceRule.swift in Sources */ = {isa = PBXBuildFile; fileRef = E88DEA7D1B098F2A00A66CB0 /* LeadingWhitespaceRule.swift */; };
		E881985A1BEA96EA00333A11 /* OperatorFunctionWhitespaceRule.swift in Sources */ = {isa = PBXBuildFile; fileRef = E5A167C81B25A0B000CF2D03 /* OperatorFunctionWhitespaceRule.swift */; };
		E881985B1BEA974E00333A11 /* StatementPositionRule.swift in Sources */ = {isa = PBXBuildFile; fileRef = 692B60AB1BD8F2E700C7AA22 /* StatementPositionRule.swift */; };
		E881985C1BEA978500333A11 /* TrailingNewlineRule.swift in Sources */ = {isa = PBXBuildFile; fileRef = E88DEA871B09924C00A66CB0 /* TrailingNewlineRule.swift */; };
		E881985D1BEA97EB00333A11 /* TrailingWhitespaceRule.swift in Sources */ = {isa = PBXBuildFile; fileRef = E88DEA851B0991BF00A66CB0 /* TrailingWhitespaceRule.swift */; };
		E881985E1BEA982100333A11 /* TypeBodyLengthRule.swift in Sources */ = {isa = PBXBuildFile; fileRef = E88DEA8D1B0999CD00A66CB0 /* TypeBodyLengthRule.swift */; };
		E881985F1BEA987C00333A11 /* TypeNameRule.swift in Sources */ = {isa = PBXBuildFile; fileRef = E88DEA911B099B1F00A66CB0 /* TypeNameRule.swift */; };
		E88198601BEA98F000333A11 /* VariableNameRule.swift in Sources */ = {isa = PBXBuildFile; fileRef = E88DEA931B099C0900A66CB0 /* VariableNameRule.swift */; };
		E88198631BEA9A5400333A11 /* RulesTests.swift in Sources */ = {isa = PBXBuildFile; fileRef = E8BB8F9B1B17DE3B00199606 /* RulesTests.swift */; };
		E88DEA6B1B0983FE00A66CB0 /* StyleViolation.swift in Sources */ = {isa = PBXBuildFile; fileRef = E88DEA6A1B0983FE00A66CB0 /* StyleViolation.swift */; };
		E88DEA6F1B09843F00A66CB0 /* Location.swift in Sources */ = {isa = PBXBuildFile; fileRef = E88DEA6E1B09843F00A66CB0 /* Location.swift */; };
		E88DEA711B09847500A66CB0 /* ViolationSeverity.swift in Sources */ = {isa = PBXBuildFile; fileRef = E88DEA701B09847500A66CB0 /* ViolationSeverity.swift */; };
		E88DEA731B0984C400A66CB0 /* String+SwiftLint.swift in Sources */ = {isa = PBXBuildFile; fileRef = E88DEA721B0984C400A66CB0 /* String+SwiftLint.swift */; };
		E88DEA751B09852000A66CB0 /* File+SwiftLint.swift in Sources */ = {isa = PBXBuildFile; fileRef = E88DEA741B09852000A66CB0 /* File+SwiftLint.swift */; };
		E88DEA771B098D0C00A66CB0 /* Rule.swift in Sources */ = {isa = PBXBuildFile; fileRef = E88DEA761B098D0C00A66CB0 /* Rule.swift */; };
		E88DEA791B098D4400A66CB0 /* RuleParameter.swift in Sources */ = {isa = PBXBuildFile; fileRef = E88DEA781B098D4400A66CB0 /* RuleParameter.swift */; };
		E88DEA8C1B0999A000A66CB0 /* ASTRule.swift in Sources */ = {isa = PBXBuildFile; fileRef = E88DEA8B1B0999A000A66CB0 /* ASTRule.swift */; };
		E89376AD1B8A701E0025708E /* Yaml.framework in Frameworks */ = {isa = PBXBuildFile; fileRef = E89376AC1B8A701E0025708E /* Yaml.framework */; };
		E8B067811C13E49600E9E13F /* Configuration+CommandLine.swift in Sources */ = {isa = PBXBuildFile; fileRef = E8B067801C13E49600E9E13F /* Configuration+CommandLine.swift */; };
		E8B67C3E1C095E6300FDED8E /* Correction.swift in Sources */ = {isa = PBXBuildFile; fileRef = E8B67C3D1C095E6300FDED8E /* Correction.swift */; };
		E8BE1FCC1E07687400F781C7 /* Yams.framework in Embed Frameworks into SwiftLintFramework.framework */ = {isa = PBXBuildFile; fileRef = E8BE1FCB1E07687400F781C7 /* Yams.framework */; settings = {ATTRIBUTES = (CodeSignOnCopy, RemoveHeadersOnCopy, ); }; };
		E8C0DFCD1AD349DB007EE3D4 /* SWXMLHash.framework in Frameworks */ = {isa = PBXBuildFile; fileRef = E8C0DFCC1AD349DB007EE3D4 /* SWXMLHash.framework */; };
		E8EA41171C2D1DBE004F9930 /* CheckstyleReporter.swift in Sources */ = {isa = PBXBuildFile; fileRef = E8EA41161C2D1DBE004F9930 /* CheckstyleReporter.swift */; };
		F22314B01D4FA4D7009AD165 /* LegacyNSGeometryFunctionsRule.swift in Sources */ = {isa = PBXBuildFile; fileRef = F22314AE1D4F7C77009AD165 /* LegacyNSGeometryFunctionsRule.swift */; };
		F9D73F031D0CF15E00222FC4 /* test.txt in Resources */ = {isa = PBXBuildFile; fileRef = F9D73F021D0CF15E00222FC4 /* test.txt */; };
/* End PBXBuildFile section */

/* Begin PBXContainerItemProxy section */
		D0AAAB5119FB0960007B24B3 /* PBXContainerItemProxy */ = {
			isa = PBXContainerItemProxy;
			containerPortal = D0D1211019E87861005E4BAA /* Project object */;
			proxyType = 1;
			remoteGlobalIDString = D0D1216C19E87B05005E4BAA;
			remoteInfo = SourceKittenFramework;
		};
		D0D1217919E87B05005E4BAA /* PBXContainerItemProxy */ = {
			isa = PBXContainerItemProxy;
			containerPortal = D0D1211019E87861005E4BAA /* Project object */;
			proxyType = 1;
			remoteGlobalIDString = D0D1216C19E87B05005E4BAA;
			remoteInfo = SourceKittenFramework;
		};
/* End PBXContainerItemProxy section */

/* Begin PBXCopyFilesBuildPhase section */
		6CCFCF291CFEF6D3003239EB /* Embed Frameworks into SwiftLintFramework.framework */ = {
			isa = PBXCopyFilesBuildPhase;
			buildActionMask = 2147483647;
			dstPath = SwiftLintFramework.framework/Versions/Current/Frameworks;
			dstSubfolderSpec = 10;
			files = (
				6CCFCF301CFEF742003239EB /* Yaml.framework in Embed Frameworks into SwiftLintFramework.framework */,
				6CCFCF2A1CFEF729003239EB /* Commandant.framework in Embed Frameworks into SwiftLintFramework.framework */,
				6CCFCF2C1CFEF72D003239EB /* Result.framework in Embed Frameworks into SwiftLintFramework.framework */,
				6CCFCF2D1CFEF731003239EB /* SourceKittenFramework.framework in Embed Frameworks into SwiftLintFramework.framework */,
				6CCFCF2E1CFEF73A003239EB /* SWXMLHash.framework in Embed Frameworks into SwiftLintFramework.framework */,
				6CCFCF2F1CFEF73E003239EB /* SwiftyTextTable.framework in Embed Frameworks into SwiftLintFramework.framework */,
				E8BE1FCC1E07687400F781C7 /* Yams.framework in Embed Frameworks into SwiftLintFramework.framework */,
			);
			name = "Embed Frameworks into SwiftLintFramework.framework";
			runOnlyForDeploymentPostprocessing = 0;
		};
		D0AAAB5319FB0960007B24B3 /* Embed Frameworks */ = {
			isa = PBXCopyFilesBuildPhase;
			buildActionMask = 2147483647;
			dstPath = "";
			dstSubfolderSpec = 10;
			files = (
				D0AAAB5019FB0960007B24B3 /* SwiftLintFramework.framework in Embed Frameworks */,
			);
			name = "Embed Frameworks";
			runOnlyForDeploymentPostprocessing = 0;
		};
/* End PBXCopyFilesBuildPhase section */

/* Begin PBXFileReference section */
		006204DA1E1E48F900FFFBE1 /* VerticalWhitespaceConfiguration.swift */ = {isa = PBXFileReference; fileEncoding = 4; lastKnownFileType = sourcecode.swift; path = VerticalWhitespaceConfiguration.swift; sourceTree = "<group>"; };
		006204DD1E1E4E0A00FFFBE1 /* VerticalWhitespaceRuleTests.swift */ = {isa = PBXFileReference; fileEncoding = 4; lastKnownFileType = sourcecode.swift; path = VerticalWhitespaceRuleTests.swift; sourceTree = "<group>"; };
		006ECFC31C44E99E00EF6364 /* LegacyConstantRule.swift */ = {isa = PBXFileReference; fileEncoding = 4; lastKnownFileType = sourcecode.swift; path = LegacyConstantRule.swift; sourceTree = "<group>"; };
		009E09271DFEE4C200B588A7 /* ProhibitedSuperRule.swift */ = {isa = PBXFileReference; fileEncoding = 4; lastKnownFileType = sourcecode.swift; path = ProhibitedSuperRule.swift; sourceTree = "<group>"; };
		009E09291DFEE4DD00B588A7 /* ProhibitedSuperConfiguration.swift */ = {isa = PBXFileReference; fileEncoding = 4; lastKnownFileType = sourcecode.swift; path = ProhibitedSuperConfiguration.swift; sourceTree = "<group>"; };
		02FD8AEE1BFC18D60014BFFB /* ExtendedNSStringTests.swift */ = {isa = PBXFileReference; fileEncoding = 4; lastKnownFileType = sourcecode.swift; path = ExtendedNSStringTests.swift; sourceTree = "<group>"; };
		094384FF1D5D2382009168CF /* WeakDelegateRule.swift */ = {isa = PBXFileReference; fileEncoding = 4; lastKnownFileType = sourcecode.swift; path = WeakDelegateRule.swift; sourceTree = "<group>"; };
		094385021D5D4F78009168CF /* PrivateOutletRule.swift */ = {isa = PBXFileReference; fileEncoding = 4; lastKnownFileType = sourcecode.swift; path = PrivateOutletRule.swift; sourceTree = "<group>"; };
		1E82D5581D7775C7009553D7 /* ClosureSpacingRule.swift */ = {isa = PBXFileReference; fileEncoding = 4; lastKnownFileType = sourcecode.swift; path = ClosureSpacingRule.swift; sourceTree = "<group>"; };
		1EC163511D5992D900DD2928 /* VerticalWhitespaceRule.swift */ = {isa = PBXFileReference; fileEncoding = 4; lastKnownFileType = sourcecode.swift; path = VerticalWhitespaceRule.swift; sourceTree = "<group>"; };
		1F11B3CE1C252F23002E8FA8 /* ClosingBraceRule.swift */ = {isa = PBXFileReference; fileEncoding = 4; lastKnownFileType = sourcecode.swift; path = ClosingBraceRule.swift; sourceTree = "<group>"; };
		24B4DF0B1D6DFA370097803B /* RedundantNilCoalescingRule.swift */ = {isa = PBXFileReference; fileEncoding = 4; lastKnownFileType = sourcecode.swift; path = RedundantNilCoalescingRule.swift; sourceTree = "<group>"; };
		24E17F701B1481FF008195BE /* File+Cache.swift */ = {isa = PBXFileReference; fileEncoding = 4; lastKnownFileType = sourcecode.swift; path = "File+Cache.swift"; sourceTree = "<group>"; };
		2E02005E1C54BF680024D09D /* CyclomaticComplexityRule.swift */ = {isa = PBXFileReference; fileEncoding = 4; lastKnownFileType = sourcecode.swift; path = CyclomaticComplexityRule.swift; sourceTree = "<group>"; };
		2E336D191DF08AF200CCFE77 /* EmojiReporter.swift */ = {isa = PBXFileReference; fileEncoding = 4; lastKnownFileType = sourcecode.swift; path = EmojiReporter.swift; sourceTree = "<group>"; };
		2E5761A91C573B83003271AF /* FunctionParameterCountRule.swift */ = {isa = PBXFileReference; fileEncoding = 4; lastKnownFileType = sourcecode.swift; path = FunctionParameterCountRule.swift; sourceTree = "<group>"; };
		37B3FA8A1DFD45A700AD30D2 /* Dictionary+SwiftLint.swift */ = {isa = PBXFileReference; fileEncoding = 4; lastKnownFileType = sourcecode.swift; path = "Dictionary+SwiftLint.swift"; sourceTree = "<group>"; };
		3B034B6C1E0BE544005D49A9 /* LineLengthConfiguration.swift */ = {isa = PBXFileReference; fileEncoding = 4; lastKnownFileType = sourcecode.swift; path = LineLengthConfiguration.swift; sourceTree = "<group>"; };
		3B0B14531C505D6300BE82F7 /* SeverityConfiguration.swift */ = {isa = PBXFileReference; fileEncoding = 4; lastKnownFileType = sourcecode.swift; path = SeverityConfiguration.swift; sourceTree = "<group>"; };
		3B1150C91C31FC3F00D83B1E /* Yaml+SwiftLint.swift */ = {isa = PBXFileReference; fileEncoding = 4; lastKnownFileType = sourcecode.swift; path = "Yaml+SwiftLint.swift"; sourceTree = "<group>"; };
		3B12C9BF1C3209AC000B423F /* test.yml */ = {isa = PBXFileReference; lastKnownFileType = text; path = test.yml; sourceTree = "<group>"; };
		3B12C9C21C320A53000B423F /* Yaml+SwiftLintTests.swift */ = {isa = PBXFileReference; fileEncoding = 4; lastKnownFileType = sourcecode.swift; path = "Yaml+SwiftLintTests.swift"; sourceTree = "<group>"; };
		3B12C9C41C322032000B423F /* MasterRuleList.swift */ = {isa = PBXFileReference; fileEncoding = 4; lastKnownFileType = sourcecode.swift; path = MasterRuleList.swift; sourceTree = "<group>"; };
		3B12C9C61C3361CB000B423F /* RuleTests.swift */ = {isa = PBXFileReference; fileEncoding = 4; lastKnownFileType = sourcecode.swift; path = RuleTests.swift; sourceTree = "<group>"; };
		3B1DF0111C5148140011BCED /* CustomRules.swift */ = {isa = PBXFileReference; fileEncoding = 4; lastKnownFileType = sourcecode.swift; path = CustomRules.swift; sourceTree = "<group>"; };
		3B30C4A01C3785B300E04027 /* YamlParserTests.swift */ = {isa = PBXFileReference; fileEncoding = 4; lastKnownFileType = sourcecode.swift; path = YamlParserTests.swift; sourceTree = "<group>"; };
		3B5B9FE01C444DA20009AD27 /* Array+SwiftLint.swift */ = {isa = PBXFileReference; fileEncoding = 4; lastKnownFileType = sourcecode.swift; path = "Array+SwiftLint.swift"; sourceTree = "<group>"; };
		3B63D46C1E1F05160057BE35 /* LineLengthConfigurationTests.swift */ = {isa = PBXFileReference; fileEncoding = 4; lastKnownFileType = sourcecode.swift; path = LineLengthConfigurationTests.swift; sourceTree = "<group>"; };
		3B63D46E1E1F09DF0057BE35 /* LineLengthRuleTests.swift */ = {isa = PBXFileReference; fileEncoding = 4; lastKnownFileType = sourcecode.swift; path = LineLengthRuleTests.swift; sourceTree = "<group>"; };
		3B828E521C546468000D180E /* RuleConfiguration.swift */ = {isa = PBXFileReference; fileEncoding = 4; lastKnownFileType = sourcecode.swift; path = RuleConfiguration.swift; sourceTree = "<group>"; };
		3BA79C9A1C4767910057E705 /* NSRange+SwiftLint.swift */ = {isa = PBXFileReference; fileEncoding = 4; lastKnownFileType = sourcecode.swift; path = "NSRange+SwiftLint.swift"; sourceTree = "<group>"; };
		3BB47D821C514E8100AE6A10 /* RegexConfiguration.swift */ = {isa = PBXFileReference; fileEncoding = 4; lastKnownFileType = sourcecode.swift; path = RegexConfiguration.swift; sourceTree = "<group>"; };
		3BB47D841C51D80000AE6A10 /* NSRegularExpression+SwiftLint.swift */ = {isa = PBXFileReference; fileEncoding = 4; lastKnownFileType = sourcecode.swift; path = "NSRegularExpression+SwiftLint.swift"; sourceTree = "<group>"; };
		3BB47D861C51DE6E00AE6A10 /* CustomRulesTests.swift */ = {isa = PBXFileReference; fileEncoding = 4; lastKnownFileType = sourcecode.swift; path = CustomRulesTests.swift; sourceTree = "<group>"; };
		3BBF2F9C1C640A0F006CD775 /* SwiftyTextTable.framework */ = {isa = PBXFileReference; lastKnownFileType = wrapper.framework; path = SwiftyTextTable.framework; sourceTree = BUILT_PRODUCTS_DIR; };
		3BCC04CC1C4F5694006073C3 /* ConfigurationError.swift */ = {isa = PBXFileReference; fileEncoding = 4; lastKnownFileType = sourcecode.swift; path = ConfigurationError.swift; sourceTree = "<group>"; };
		3BCC04CF1C4F56D3006073C3 /* SeverityLevelsConfiguration.swift */ = {isa = PBXFileReference; fileEncoding = 4; lastKnownFileType = sourcecode.swift; path = SeverityLevelsConfiguration.swift; sourceTree = "<group>"; };
		3BCC04D01C4F56D3006073C3 /* NameConfiguration.swift */ = {isa = PBXFileReference; fileEncoding = 4; lastKnownFileType = sourcecode.swift; path = NameConfiguration.swift; sourceTree = "<group>"; };
		3BCC04D31C502BAB006073C3 /* RuleConfigurationTests.swift */ = {isa = PBXFileReference; fileEncoding = 4; lastKnownFileType = sourcecode.swift; path = RuleConfigurationTests.swift; sourceTree = "<group>"; };
		3BD9CD3C1C37175B009A5D25 /* YamlParser.swift */ = {isa = PBXFileReference; fileEncoding = 4; lastKnownFileType = sourcecode.swift; path = YamlParser.swift; sourceTree = "<group>"; };
		3BDB224A1C345B4900473680 /* ProjectMock */ = {isa = PBXFileReference; lastKnownFileType = folder; path = ProjectMock; sourceTree = "<group>"; };
		4A9A3A391DC1D75F00DF5183 /* HTMLReporter.swift */ = {isa = PBXFileReference; fileEncoding = 4; lastKnownFileType = sourcecode.swift; path = HTMLReporter.swift; sourceTree = "<group>"; };
		4DB7815C1CAD690100BC4723 /* LegacyCGGeometryFunctionsRule.swift */ = {isa = PBXFileReference; fileEncoding = 4; lastKnownFileType = sourcecode.swift; path = LegacyCGGeometryFunctionsRule.swift; sourceTree = "<group>"; };
		4DCB8E7D1CBE43640070FCF0 /* RegexHelpers.swift */ = {isa = PBXFileReference; fileEncoding = 4; lastKnownFileType = sourcecode.swift; path = RegexHelpers.swift; sourceTree = "<group>"; };
		5499CA961A2394B700783309 /* Components.plist */ = {isa = PBXFileReference; lastKnownFileType = text.plist.xml; path = Components.plist; sourceTree = "<group>"; };
		5499CA971A2394B700783309 /* Info.plist */ = {isa = PBXFileReference; lastKnownFileType = text.plist.xml; path = Info.plist; sourceTree = "<group>"; };
		57ED82791CF65183002B3513 /* JUnitReporter.swift */ = {isa = PBXFileReference; fileEncoding = 4; lastKnownFileType = sourcecode.swift; path = JUnitReporter.swift; sourceTree = "<group>"; };
		65454F451B14D73800319A6C /* ControlStatementRule.swift */ = {isa = PBXFileReference; fileEncoding = 4; lastKnownFileType = sourcecode.swift; path = ControlStatementRule.swift; sourceTree = "<group>"; };
		692B1EB11BD7E00F00EAABFF /* OpeningBraceRule.swift */ = {isa = PBXFileReference; fileEncoding = 4; lastKnownFileType = sourcecode.swift; path = OpeningBraceRule.swift; sourceTree = "<group>"; };
		692B60AB1BD8F2E700C7AA22 /* StatementPositionRule.swift */ = {isa = PBXFileReference; fileEncoding = 4; lastKnownFileType = sourcecode.swift; path = StatementPositionRule.swift; sourceTree = "<group>"; };
		695BE9CE1BDFD92B0071E985 /* CommaRule.swift */ = {isa = PBXFileReference; fileEncoding = 4; lastKnownFileType = sourcecode.swift; path = CommaRule.swift; sourceTree = "<group>"; };
		6C7045431C6ADA450003F15A /* SourceKitCrashTests.swift */ = {isa = PBXFileReference; fileEncoding = 4; lastKnownFileType = sourcecode.swift; path = SourceKitCrashTests.swift; sourceTree = "<group>"; };
		6CB514E81C760C6900FA02C4 /* Structure+SwiftLint.swift */ = {isa = PBXFileReference; fileEncoding = 4; lastKnownFileType = sourcecode.swift; path = "Structure+SwiftLint.swift"; sourceTree = "<group>"; };
		6CC4259A1C77046200AEA885 /* SyntaxMap+SwiftLint.swift */ = {isa = PBXFileReference; fileEncoding = 4; lastKnownFileType = sourcecode.swift; path = "SyntaxMap+SwiftLint.swift"; sourceTree = "<group>"; };
		725094881D0855760039B353 /* StatementPositionConfiguration.swift */ = {isa = PBXFileReference; fileEncoding = 4; lastKnownFileType = sourcecode.swift; path = StatementPositionConfiguration.swift; sourceTree = "<group>"; };
		78F032441D7C877800BE709A /* OverriddenSuperCallRule.swift */ = {isa = PBXFileReference; fileEncoding = 4; lastKnownFileType = sourcecode.swift; path = OverriddenSuperCallRule.swift; sourceTree = "<group>"; };
		78F032471D7D614300BE709A /* OverridenSuperCallConfiguration.swift */ = {isa = PBXFileReference; fileEncoding = 4; lastKnownFileType = sourcecode.swift; path = OverridenSuperCallConfiguration.swift; sourceTree = "<group>"; };
		7C0C2E791D2866CB0076435A /* ExplicitInitRule.swift */ = {isa = PBXFileReference; fileEncoding = 4; lastKnownFileType = sourcecode.swift; path = ExplicitInitRule.swift; sourceTree = "<group>"; };
		83894F211B0C928A006214E1 /* RulesCommand.swift */ = {isa = PBXFileReference; fileEncoding = 4; lastKnownFileType = sourcecode.swift; path = RulesCommand.swift; sourceTree = "<group>"; };
		83D71E261B131EB5000395DE /* RuleDescription.swift */ = {isa = PBXFileReference; fileEncoding = 4; lastKnownFileType = sourcecode.swift; path = RuleDescription.swift; sourceTree = "<group>"; };
		856651A61D6B395F005E6B29 /* MarkRule.swift */ = {isa = PBXFileReference; fileEncoding = 4; lastKnownFileType = sourcecode.swift; path = MarkRule.swift; sourceTree = "<group>"; };
		93E0C3CD1D67BD7F007FA25D /* ConditionalReturnsOnNewline.swift */ = {isa = PBXFileReference; fileEncoding = 4; lastKnownFileType = sourcecode.swift; path = ConditionalReturnsOnNewline.swift; sourceTree = "<group>"; };
		B2902A0B1D66815600BFCCF7 /* PrivateUnitTestRule.swift */ = {isa = PBXFileReference; fileEncoding = 4; lastKnownFileType = sourcecode.swift; path = PrivateUnitTestRule.swift; sourceTree = "<group>"; };
		B2902A0D1D6681F700BFCCF7 /* PrivateUnitTestConfiguration.swift */ = {isa = PBXFileReference; fileEncoding = 4; lastKnownFileType = sourcecode.swift; path = PrivateUnitTestConfiguration.swift; sourceTree = "<group>"; };
		B3935001033261E5A70CE101 /* CannedEmojiReporterOutput.txt */ = {isa = PBXFileReference; fileEncoding = 4; lastKnownFileType = text; path = CannedEmojiReporterOutput.txt; sourceTree = "<group>"; };
		B39350463894A3FC1338E0AF /* CannedJSONReporterOutput.json */ = {isa = PBXFileReference; fileEncoding = 4; lastKnownFileType = text.json; path = CannedJSONReporterOutput.json; sourceTree = "<group>"; };
		B3935250C8E0DBACFB27E021 /* CannedHTMLReporterOutput.html */ = {isa = PBXFileReference; fileEncoding = 4; lastKnownFileType = text.html; path = CannedHTMLReporterOutput.html; sourceTree = "<group>"; };
		B39352E4EA2A06BE66BD661A /* CannedXcodeReporterOutput.txt */ = {isa = PBXFileReference; fileEncoding = 4; lastKnownFileType = text; path = CannedXcodeReporterOutput.txt; sourceTree = "<group>"; };
		B39353F28BCCA39247B316BD /* String+XML.swift */ = {isa = PBXFileReference; fileEncoding = 4; lastKnownFileType = sourcecode.swift; path = "String+XML.swift"; sourceTree = "<group>"; };
		B39356DE1F73BDA1CA21C504 /* CannedCheckstyleReporterOutput.xml */ = {isa = PBXFileReference; fileEncoding = 4; lastKnownFileType = text.xml; path = CannedCheckstyleReporterOutput.xml; sourceTree = "<group>"; };
		B3935939C8366514D2694722 /* CannedCSVReporterOutput.csv */ = {isa = PBXFileReference; lastKnownFileType = file.csv; path = CannedCSVReporterOutput.csv; sourceTree = "<group>"; };
		B39359A325FE84B7EDD1C455 /* CannedJunitReporterOutput.xml */ = {isa = PBXFileReference; fileEncoding = 4; lastKnownFileType = text.xml; path = CannedJunitReporterOutput.xml; sourceTree = "<group>"; };
		B58AEED51C492C7B00E901FD /* ForceUnwrappingRule.swift */ = {isa = PBXFileReference; fileEncoding = 4; lastKnownFileType = sourcecode.swift; path = ForceUnwrappingRule.swift; sourceTree = "<group>"; };
		BF48D2D61CBCCA5F0080BDAE /* TrailingWhitespaceConfiguration.swift */ = {isa = PBXFileReference; fileEncoding = 4; lastKnownFileType = sourcecode.swift; path = TrailingWhitespaceConfiguration.swift; sourceTree = "<group>"; };
		C9802F2E1E0C8AEE008AB27F /* TrailingCommaRuleTests.swift */ = {isa = PBXFileReference; fileEncoding = 4; lastKnownFileType = sourcecode.swift; path = TrailingCommaRuleTests.swift; sourceTree = "<group>"; };
		D0D1211B19E87861005E4BAA /* main.swift */ = {isa = PBXFileReference; lastKnownFileType = sourcecode.swift; path = main.swift; sourceTree = "<group>"; usesTabs = 0; };
		D0D1212419E878CC005E4BAA /* Common.xcconfig */ = {isa = PBXFileReference; lastKnownFileType = text.xcconfig; path = Common.xcconfig; sourceTree = "<group>"; };
		D0D1212619E878CC005E4BAA /* Debug.xcconfig */ = {isa = PBXFileReference; lastKnownFileType = text.xcconfig; path = Debug.xcconfig; sourceTree = "<group>"; };
		D0D1212719E878CC005E4BAA /* Profile.xcconfig */ = {isa = PBXFileReference; lastKnownFileType = text.xcconfig; path = Profile.xcconfig; sourceTree = "<group>"; };
		D0D1212819E878CC005E4BAA /* Release.xcconfig */ = {isa = PBXFileReference; lastKnownFileType = text.xcconfig; path = Release.xcconfig; sourceTree = "<group>"; };
		D0D1212919E878CC005E4BAA /* Test.xcconfig */ = {isa = PBXFileReference; lastKnownFileType = text.xcconfig; path = Test.xcconfig; sourceTree = "<group>"; };
		D0D1212B19E878CC005E4BAA /* Application.xcconfig */ = {isa = PBXFileReference; lastKnownFileType = text.xcconfig; path = Application.xcconfig; sourceTree = "<group>"; };
		D0D1212C19E878CC005E4BAA /* Framework.xcconfig */ = {isa = PBXFileReference; lastKnownFileType = text.xcconfig; path = Framework.xcconfig; sourceTree = "<group>"; };
		D0D1212D19E878CC005E4BAA /* StaticLibrary.xcconfig */ = {isa = PBXFileReference; lastKnownFileType = text.xcconfig; path = StaticLibrary.xcconfig; sourceTree = "<group>"; };
		D0D1212F19E878CC005E4BAA /* iOS-Application.xcconfig */ = {isa = PBXFileReference; lastKnownFileType = text.xcconfig; path = "iOS-Application.xcconfig"; sourceTree = "<group>"; };
		D0D1213019E878CC005E4BAA /* iOS-Base.xcconfig */ = {isa = PBXFileReference; lastKnownFileType = text.xcconfig; path = "iOS-Base.xcconfig"; sourceTree = "<group>"; };
		D0D1213119E878CC005E4BAA /* iOS-Framework.xcconfig */ = {isa = PBXFileReference; lastKnownFileType = text.xcconfig; path = "iOS-Framework.xcconfig"; sourceTree = "<group>"; };
		D0D1213219E878CC005E4BAA /* iOS-StaticLibrary.xcconfig */ = {isa = PBXFileReference; lastKnownFileType = text.xcconfig; path = "iOS-StaticLibrary.xcconfig"; sourceTree = "<group>"; };
		D0D1213419E878CC005E4BAA /* Mac-Application.xcconfig */ = {isa = PBXFileReference; lastKnownFileType = text.xcconfig; path = "Mac-Application.xcconfig"; sourceTree = "<group>"; };
		D0D1213519E878CC005E4BAA /* Mac-Base.xcconfig */ = {isa = PBXFileReference; lastKnownFileType = text.xcconfig; path = "Mac-Base.xcconfig"; sourceTree = "<group>"; };
		D0D1213619E878CC005E4BAA /* Mac-DynamicLibrary.xcconfig */ = {isa = PBXFileReference; lastKnownFileType = text.xcconfig; path = "Mac-DynamicLibrary.xcconfig"; sourceTree = "<group>"; };
		D0D1213719E878CC005E4BAA /* Mac-Framework.xcconfig */ = {isa = PBXFileReference; lastKnownFileType = text.xcconfig; path = "Mac-Framework.xcconfig"; sourceTree = "<group>"; };
		D0D1213819E878CC005E4BAA /* Mac-StaticLibrary.xcconfig */ = {isa = PBXFileReference; lastKnownFileType = text.xcconfig; path = "Mac-StaticLibrary.xcconfig"; sourceTree = "<group>"; };
		D0D1213919E878CC005E4BAA /* README.md */ = {isa = PBXFileReference; lastKnownFileType = net.daringfireball.markdown; path = README.md; sourceTree = "<group>"; };
		D0D1216D19E87B05005E4BAA /* SwiftLintFramework.framework */ = {isa = PBXFileReference; explicitFileType = wrapper.framework; includeInIndex = 0; path = SwiftLintFramework.framework; sourceTree = BUILT_PRODUCTS_DIR; };
		D0D1217019E87B05005E4BAA /* Info.plist */ = {isa = PBXFileReference; lastKnownFileType = text.plist.xml; path = Info.plist; sourceTree = "<group>"; };
		D0D1217719E87B05005E4BAA /* SwiftLintFrameworkTests.xctest */ = {isa = PBXFileReference; explicitFileType = wrapper.cfbundle; includeInIndex = 0; path = SwiftLintFrameworkTests.xctest; sourceTree = BUILT_PRODUCTS_DIR; };
		D0D1217D19E87B05005E4BAA /* Info.plist */ = {isa = PBXFileReference; lastKnownFileType = text.plist.xml; path = Info.plist; sourceTree = "<group>"; };
		D0E7B63219E9C64500EDBA4D /* swiftlint.app */ = {isa = PBXFileReference; explicitFileType = wrapper.application; includeInIndex = 0; path = swiftlint.app; sourceTree = BUILT_PRODUCTS_DIR; };
		D286EC001E02DA190003CF72 /* SortedImportsRule.swift */ = {isa = PBXFileReference; fileEncoding = 4; lastKnownFileType = sourcecode.swift; path = SortedImportsRule.swift; sourceTree = "<group>"; };
		D40AD0891E032F9700F48C30 /* UnusedClosureParameterRule.swift */ = {isa = PBXFileReference; fileEncoding = 4; lastKnownFileType = sourcecode.swift; path = UnusedClosureParameterRule.swift; sourceTree = "<group>"; };
		D40F83871DE9179200524C62 /* TrailingCommaConfiguration.swift */ = {isa = PBXFileReference; fileEncoding = 4; lastKnownFileType = sourcecode.swift; path = TrailingCommaConfiguration.swift; sourceTree = "<group>"; };
		D4130D981E16CC1300242361 /* TypeNameRuleExamples.swift */ = {isa = PBXFileReference; fileEncoding = 4; lastKnownFileType = sourcecode.swift; path = TypeNameRuleExamples.swift; sourceTree = "<group>"; };
		D41E7E0A1DF9DABB0065259A /* RedundantStringEnumValueRule.swift */ = {isa = PBXFileReference; fileEncoding = 4; lastKnownFileType = sourcecode.swift; path = RedundantStringEnumValueRule.swift; sourceTree = "<group>"; };
		D42D2B371E09CC0D00CD7A2E /* FirstWhereRule.swift */ = {isa = PBXFileReference; fileEncoding = 4; lastKnownFileType = sourcecode.swift; path = FirstWhereRule.swift; sourceTree = "<group>"; };
		D4348EE91C46122C007707FB /* FunctionBodyLengthRuleTests.swift */ = {isa = PBXFileReference; fileEncoding = 4; lastKnownFileType = sourcecode.swift; path = FunctionBodyLengthRuleTests.swift; sourceTree = "<group>"; };
		D43B04631E0620AB004016AF /* UnusedEnumeratedRule.swift */ = {isa = PBXFileReference; fileEncoding = 4; lastKnownFileType = sourcecode.swift; path = UnusedEnumeratedRule.swift; sourceTree = "<group>"; };
		D43B04651E071ED3004016AF /* ColonRuleTests.swift */ = {isa = PBXFileReference; fileEncoding = 4; lastKnownFileType = sourcecode.swift; path = ColonRuleTests.swift; sourceTree = "<group>"; };
		D43B04671E07228D004016AF /* ColonConfiguration.swift */ = {isa = PBXFileReference; fileEncoding = 4; lastKnownFileType = sourcecode.swift; path = ColonConfiguration.swift; sourceTree = "<group>"; };
		D43B046A1E075905004016AF /* ClosureEndIndentationRule.swift */ = {isa = PBXFileReference; fileEncoding = 4; lastKnownFileType = sourcecode.swift; path = ClosureEndIndentationRule.swift; sourceTree = "<group>"; };
		D43DB1071DC573DA00281215 /* ImplicitGetterRule.swift */ = {isa = PBXFileReference; fileEncoding = 4; lastKnownFileType = sourcecode.swift; path = ImplicitGetterRule.swift; sourceTree = "<group>"; };
		D442541E1DB87C3D00492EA4 /* ValidIBInspectableRule.swift */ = {isa = PBXFileReference; fileEncoding = 4; lastKnownFileType = sourcecode.swift; path = ValidIBInspectableRule.swift; sourceTree = "<group>"; };
		D44254251DB9C12300492EA4 /* SyntacticSugarRule.swift */ = {isa = PBXFileReference; fileEncoding = 4; lastKnownFileType = sourcecode.swift; path = SyntacticSugarRule.swift; sourceTree = "<group>"; };
		D44AD2741C0AA3730048F7B0 /* LegacyConstructorRule.swift */ = {isa = PBXFileReference; fileEncoding = 4; lastKnownFileType = sourcecode.swift; path = LegacyConstructorRule.swift; sourceTree = "<group>"; };
		D462021E1E15F52D0027AAD1 /* NumberSeparatorRuleExamples.swift */ = {isa = PBXFileReference; fileEncoding = 4; lastKnownFileType = sourcecode.swift; path = NumberSeparatorRuleExamples.swift; sourceTree = "<group>"; };
		D46202201E16002A0027AAD1 /* Swift2RulesTests.swift */ = {isa = PBXFileReference; fileEncoding = 4; lastKnownFileType = sourcecode.swift; path = Swift2RulesTests.swift; sourceTree = "<group>"; };
		D46252531DF63FB200BE2CA1 /* NumberSeparatorRule.swift */ = {isa = PBXFileReference; fileEncoding = 4; lastKnownFileType = sourcecode.swift; path = NumberSeparatorRule.swift; sourceTree = "<group>"; };
		D46E041C1DE3712C00728374 /* TrailingCommaRule.swift */ = {isa = PBXFileReference; fileEncoding = 4; lastKnownFileType = sourcecode.swift; path = TrailingCommaRule.swift; sourceTree = "<group>"; };
		D47079A61DFCEB2D00027086 /* EmptyParenthesesWithTrailingClosureRule.swift */ = {isa = PBXFileReference; fileEncoding = 4; lastKnownFileType = sourcecode.swift; path = EmptyParenthesesWithTrailingClosureRule.swift; sourceTree = "<group>"; };
		D47079A81DFDBED000027086 /* ClosureParameterPositionRule.swift */ = {isa = PBXFileReference; fileEncoding = 4; lastKnownFileType = sourcecode.swift; path = ClosureParameterPositionRule.swift; sourceTree = "<group>"; };
		D47079AA1DFDCF7A00027086 /* SwiftExpressionKind.swift */ = {isa = PBXFileReference; fileEncoding = 4; lastKnownFileType = sourcecode.swift; path = SwiftExpressionKind.swift; sourceTree = "<group>"; };
		D47079AC1DFE2FA700027086 /* EmptyParametersRule.swift */ = {isa = PBXFileReference; fileEncoding = 4; lastKnownFileType = sourcecode.swift; path = EmptyParametersRule.swift; sourceTree = "<group>"; };
		D47079AE1DFE520000027086 /* VoidReturnRule.swift */ = {isa = PBXFileReference; fileEncoding = 4; lastKnownFileType = sourcecode.swift; path = VoidReturnRule.swift; sourceTree = "<group>"; };
		D47A510D1DB29EEB00A4CC21 /* SwitchCaseOnNewlineRule.swift */ = {isa = PBXFileReference; fileEncoding = 4; lastKnownFileType = sourcecode.swift; path = SwitchCaseOnNewlineRule.swift; sourceTree = "<group>"; };
		D47A510F1DB2DD4800A4CC21 /* AttributesRule.swift */ = {isa = PBXFileReference; fileEncoding = 4; lastKnownFileType = sourcecode.swift; path = AttributesRule.swift; sourceTree = "<group>"; };
		D48AE2CB1DFB58C5001C6A4A /* AttributesRulesExamples.swift */ = {isa = PBXFileReference; fileEncoding = 4; lastKnownFileType = sourcecode.swift; path = AttributesRulesExamples.swift; sourceTree = "<group>"; };
		D4998DE61DF191380006E05D /* AttributesRuleTests.swift */ = {isa = PBXFileReference; fileEncoding = 4; lastKnownFileType = sourcecode.swift; path = AttributesRuleTests.swift; sourceTree = "<group>"; };
		D4998DE81DF194F20006E05D /* FileHeaderRuleTests.swift */ = {isa = PBXFileReference; fileEncoding = 4; lastKnownFileType = sourcecode.swift; path = FileHeaderRuleTests.swift; sourceTree = "<group>"; };
		D4A893341E15824100BF954D /* SwiftVersion.swift */ = {isa = PBXFileReference; fileEncoding = 4; lastKnownFileType = sourcecode.swift; path = SwiftVersion.swift; sourceTree = "<group>"; };
		D4B0226E1E0C75F9007E5297 /* VerticalParameterAlignmentRule.swift */ = {isa = PBXFileReference; fileEncoding = 4; lastKnownFileType = sourcecode.swift; path = VerticalParameterAlignmentRule.swift; sourceTree = "<group>"; };
		D4B0228D1E0CC608007E5297 /* ClassDelegateProtocolRule.swift */ = {isa = PBXFileReference; fileEncoding = 4; lastKnownFileType = sourcecode.swift; path = ClassDelegateProtocolRule.swift; sourceTree = "<group>"; };
		D4B022951E0EF80C007E5297 /* RedundantOptionalInitializationRule.swift */ = {isa = PBXFileReference; fileEncoding = 4; lastKnownFileType = sourcecode.swift; path = RedundantOptionalInitializationRule.swift; sourceTree = "<group>"; };
		D4B022971E102EE8007E5297 /* ObjectLiteralRule.swift */ = {isa = PBXFileReference; fileEncoding = 4; lastKnownFileType = sourcecode.swift; path = ObjectLiteralRule.swift; sourceTree = "<group>"; };
		D4B022A31E105636007E5297 /* GenericTypeNameRule.swift */ = {isa = PBXFileReference; fileEncoding = 4; lastKnownFileType = sourcecode.swift; path = GenericTypeNameRule.swift; sourceTree = "<group>"; };
		D4B022AF1E109816007E5297 /* CharacterSet+LinuxHack.swift */ = {isa = PBXFileReference; fileEncoding = 4; lastKnownFileType = sourcecode.swift; path = "CharacterSet+LinuxHack.swift"; sourceTree = "<group>"; };
		D4B022B11E10B613007E5297 /* RedundantVoidReturnRule.swift */ = {isa = PBXFileReference; fileEncoding = 4; lastKnownFileType = sourcecode.swift; path = RedundantVoidReturnRule.swift; sourceTree = "<group>"; };
		D4C27BFD1E12D53F00DF713E /* Version.swift */ = {isa = PBXFileReference; fileEncoding = 4; lastKnownFileType = sourcecode.swift; path = Version.swift; sourceTree = "<group>"; };
		D4C27BFF1E12DFF500DF713E /* LinterCacheTests.swift */ = {isa = PBXFileReference; fileEncoding = 4; lastKnownFileType = sourcecode.swift; path = LinterCacheTests.swift; sourceTree = "<group>"; };
		D4C4A34A1DEA4FD700E0E04C /* AttributesConfiguration.swift */ = {isa = PBXFileReference; fileEncoding = 4; lastKnownFileType = sourcecode.swift; path = AttributesConfiguration.swift; sourceTree = "<group>"; };
		D4C4A34D1DEA877200E0E04C /* FileHeaderRule.swift */ = {isa = PBXFileReference; fileEncoding = 4; lastKnownFileType = sourcecode.swift; path = FileHeaderRule.swift; sourceTree = "<group>"; };
		D4C4A3511DEFBBB700E0E04C /* FileHeaderConfiguration.swift */ = {isa = PBXFileReference; fileEncoding = 4; lastKnownFileType = sourcecode.swift; path = FileHeaderConfiguration.swift; sourceTree = "<group>"; };
<<<<<<< HEAD
		D4DA1DF71E175E8A0037413D /* LinterCache+CommandLine.swift */ = {isa = PBXFileReference; fileEncoding = 4; lastKnownFileType = sourcecode.swift; path = "LinterCache+CommandLine.swift"; sourceTree = "<group>"; };
=======
		D4D5A5FE1E1F3A1C00D15E0C /* ShorthandOperatorRule.swift */ = {isa = PBXFileReference; fileEncoding = 4; lastKnownFileType = sourcecode.swift; path = ShorthandOperatorRule.swift; sourceTree = "<group>"; };
>>>>>>> 8a6b2d85
		D4DA1DF31E17511D0037413D /* CompilerProtocolInitRule.swift */ = {isa = PBXFileReference; fileEncoding = 4; lastKnownFileType = sourcecode.swift; path = CompilerProtocolInitRule.swift; sourceTree = "<group>"; };
		D4DA1DF91E18D6200037413D /* LargeTupleRule.swift */ = {isa = PBXFileReference; fileEncoding = 4; lastKnownFileType = sourcecode.swift; path = LargeTupleRule.swift; sourceTree = "<group>"; };
		D4DA1DFD1E1A10DB0037413D /* NumberSeparatorConfiguration.swift */ = {isa = PBXFileReference; fileEncoding = 4; lastKnownFileType = sourcecode.swift; path = NumberSeparatorConfiguration.swift; sourceTree = "<group>"; };
		D4DAE8BB1DE14E8F00B0AE7A /* NimbleOperatorRule.swift */ = {isa = PBXFileReference; fileEncoding = 4; lastKnownFileType = sourcecode.swift; path = NimbleOperatorRule.swift; sourceTree = "<group>"; };
		D4FBADCF1E00DA0400669C73 /* OperatorUsageWhitespaceRule.swift */ = {isa = PBXFileReference; fileEncoding = 4; lastKnownFileType = sourcecode.swift; path = OperatorUsageWhitespaceRule.swift; sourceTree = "<group>"; };
		D4FD58B11E12A0200019503C /* LinterCache.swift */ = {isa = PBXFileReference; fileEncoding = 4; lastKnownFileType = sourcecode.swift; path = LinterCache.swift; sourceTree = "<group>"; };
		DAD3BE491D6ECD9500660239 /* PrivateOutletRuleConfiguration.swift */ = {isa = PBXFileReference; fileEncoding = 4; lastKnownFileType = sourcecode.swift; path = PrivateOutletRuleConfiguration.swift; sourceTree = "<group>"; };
		E315B83B1DFA4BC500621B44 /* DynamicInlineRule.swift */ = {isa = PBXFileReference; fileEncoding = 4; lastKnownFileType = sourcecode.swift; path = DynamicInlineRule.swift; sourceTree = "<group>"; };
		E57B23C01B1D8BF000DEA512 /* ReturnArrowWhitespaceRule.swift */ = {isa = PBXFileReference; fileEncoding = 4; lastKnownFileType = sourcecode.swift; path = ReturnArrowWhitespaceRule.swift; sourceTree = "<group>"; };
		E5A167C81B25A0B000CF2D03 /* OperatorFunctionWhitespaceRule.swift */ = {isa = PBXFileReference; fileEncoding = 4; lastKnownFileType = sourcecode.swift; path = OperatorFunctionWhitespaceRule.swift; sourceTree = "<group>"; };
		E802ECFF1C56A56000A35AE1 /* Benchmark.swift */ = {isa = PBXFileReference; fileEncoding = 4; lastKnownFileType = sourcecode.swift; path = Benchmark.swift; sourceTree = "<group>"; };
		E809EDA01B8A71DF00399043 /* Configuration.swift */ = {isa = PBXFileReference; fileEncoding = 4; lastKnownFileType = sourcecode.swift; path = Configuration.swift; sourceTree = "<group>"; };
		E809EDA21B8A73FB00399043 /* ConfigurationTests.swift */ = {isa = PBXFileReference; fileEncoding = 4; lastKnownFileType = sourcecode.swift; path = ConfigurationTests.swift; sourceTree = "<group>"; };
		E80E018C1B92C0F60078EB70 /* Command.swift */ = {isa = PBXFileReference; fileEncoding = 4; lastKnownFileType = sourcecode.swift; path = Command.swift; sourceTree = "<group>"; };
		E80E018E1B92C1350078EB70 /* Region.swift */ = {isa = PBXFileReference; fileEncoding = 4; lastKnownFileType = sourcecode.swift; path = Region.swift; sourceTree = "<group>"; };
		E81224991B04F85B001783D2 /* TestHelpers.swift */ = {isa = PBXFileReference; fileEncoding = 4; lastKnownFileType = sourcecode.swift; path = TestHelpers.swift; sourceTree = "<group>"; };
		E812249B1B04FADC001783D2 /* Linter.swift */ = {isa = PBXFileReference; fileEncoding = 4; lastKnownFileType = sourcecode.swift; path = Linter.swift; sourceTree = "<group>"; };
		E816194B1BFBF35D00946723 /* SwiftDeclarationKind+SwiftLint.swift */ = {isa = PBXFileReference; fileEncoding = 4; lastKnownFileType = sourcecode.swift; path = "SwiftDeclarationKind+SwiftLint.swift"; sourceTree = "<group>"; };
		E816194D1BFBFEAB00946723 /* ForceTryRule.swift */ = {isa = PBXFileReference; fileEncoding = 4; lastKnownFileType = sourcecode.swift; path = ForceTryRule.swift; sourceTree = "<group>"; };
		E81619521BFC162C00946723 /* QueuedPrint.swift */ = {isa = PBXFileReference; fileEncoding = 4; lastKnownFileType = sourcecode.swift; path = QueuedPrint.swift; sourceTree = "<group>"; };
		E81CDE701C00FEAA00B430F6 /* ValidDocsRule.swift */ = {isa = PBXFileReference; fileEncoding = 4; lastKnownFileType = sourcecode.swift; path = ValidDocsRule.swift; sourceTree = "<group>"; };
		E81FB3E31C6D507B00DC988F /* CommonOptions.swift */ = {isa = PBXFileReference; fileEncoding = 4; lastKnownFileType = sourcecode.swift; path = CommonOptions.swift; sourceTree = "<group>"; };
		E832F10A1B17E2F5003F265F /* NSFileManager+SwiftLint.swift */ = {isa = PBXFileReference; fileEncoding = 4; lastKnownFileType = sourcecode.swift; path = "NSFileManager+SwiftLint.swift"; sourceTree = "<group>"; };
		E832F10C1B17E725003F265F /* IntegrationTests.swift */ = {isa = PBXFileReference; fileEncoding = 4; lastKnownFileType = sourcecode.swift; path = IntegrationTests.swift; sourceTree = "<group>"; };
		E83A0B341A5D382B0041A60A /* VersionCommand.swift */ = {isa = PBXFileReference; fileEncoding = 4; lastKnownFileType = sourcecode.swift; path = VersionCommand.swift; sourceTree = "<group>"; };
		E847F0A81BFBBABD00EA9363 /* EmptyCountRule.swift */ = {isa = PBXFileReference; fileEncoding = 4; lastKnownFileType = sourcecode.swift; path = EmptyCountRule.swift; sourceTree = "<group>"; };
		E849FF271BF9481A009AE999 /* MissingDocsRule.swift */ = {isa = PBXFileReference; fileEncoding = 4; lastKnownFileType = sourcecode.swift; path = MissingDocsRule.swift; sourceTree = "<group>"; };
		E84E07461C13F95300F11122 /* AutoCorrectCommand.swift */ = {isa = PBXFileReference; fileEncoding = 4; lastKnownFileType = sourcecode.swift; path = AutoCorrectCommand.swift; sourceTree = "<group>"; };
		E861519A1B0573B900C54AC0 /* LintCommand.swift */ = {isa = PBXFileReference; fileEncoding = 4; lastKnownFileType = sourcecode.swift; path = LintCommand.swift; sourceTree = "<group>"; };
		E86396C11BADAAE5002C9E88 /* Reporter.swift */ = {isa = PBXFileReference; fileEncoding = 4; lastKnownFileType = sourcecode.swift; path = Reporter.swift; sourceTree = "<group>"; };
		E86396C41BADAC15002C9E88 /* XcodeReporter.swift */ = {isa = PBXFileReference; fileEncoding = 4; lastKnownFileType = sourcecode.swift; path = XcodeReporter.swift; sourceTree = "<group>"; };
		E86396C61BADAFE6002C9E88 /* ReporterTests.swift */ = {isa = PBXFileReference; fileEncoding = 4; lastKnownFileType = sourcecode.swift; path = ReporterTests.swift; sourceTree = "<group>"; };
		E86396C81BADB2B9002C9E88 /* JSONReporter.swift */ = {isa = PBXFileReference; fileEncoding = 4; lastKnownFileType = sourcecode.swift; path = JSONReporter.swift; sourceTree = "<group>"; };
		E86396CA1BADB519002C9E88 /* CSVReporter.swift */ = {isa = PBXFileReference; fileEncoding = 4; lastKnownFileType = sourcecode.swift; path = CSVReporter.swift; sourceTree = "<group>"; };
		E868473B1A587C6E0043DC65 /* sourcekitd.framework */ = {isa = PBXFileReference; lastKnownFileType = wrapper.framework; name = sourcekitd.framework; path = Toolchains/XcodeDefault.xctoolchain/usr/lib/sourcekitd.framework; sourceTree = DEVELOPER_DIR; };
		E86E2B2D1E17443B001E823C /* Reporter+CommandLine.swift */ = {isa = PBXFileReference; fileEncoding = 4; lastKnownFileType = sourcecode.swift; path = "Reporter+CommandLine.swift"; sourceTree = "<group>"; };
		E876BFBD1B07828500114ED5 /* SourceKittenFramework.framework */ = {isa = PBXFileReference; lastKnownFileType = wrapper.framework; path = SourceKittenFramework.framework; sourceTree = BUILT_PRODUCTS_DIR; };
		E87E4A041BFB927C00FCFE46 /* TrailingSemicolonRule.swift */ = {isa = PBXFileReference; fileEncoding = 4; lastKnownFileType = sourcecode.swift; path = TrailingSemicolonRule.swift; sourceTree = "<group>"; };
		E87E4A081BFB9CAE00FCFE46 /* SyntaxKind+SwiftLint.swift */ = {isa = PBXFileReference; fileEncoding = 4; lastKnownFileType = sourcecode.swift; path = "SyntaxKind+SwiftLint.swift"; sourceTree = "<group>"; };
		E88DEA6A1B0983FE00A66CB0 /* StyleViolation.swift */ = {isa = PBXFileReference; fileEncoding = 4; lastKnownFileType = sourcecode.swift; path = StyleViolation.swift; sourceTree = "<group>"; };
		E88DEA6E1B09843F00A66CB0 /* Location.swift */ = {isa = PBXFileReference; fileEncoding = 4; lastKnownFileType = sourcecode.swift; path = Location.swift; sourceTree = "<group>"; };
		E88DEA701B09847500A66CB0 /* ViolationSeverity.swift */ = {isa = PBXFileReference; fileEncoding = 4; lastKnownFileType = sourcecode.swift; path = ViolationSeverity.swift; sourceTree = "<group>"; };
		E88DEA721B0984C400A66CB0 /* String+SwiftLint.swift */ = {isa = PBXFileReference; fileEncoding = 4; lastKnownFileType = sourcecode.swift; path = "String+SwiftLint.swift"; sourceTree = "<group>"; };
		E88DEA741B09852000A66CB0 /* File+SwiftLint.swift */ = {isa = PBXFileReference; fileEncoding = 4; lastKnownFileType = sourcecode.swift; path = "File+SwiftLint.swift"; sourceTree = "<group>"; };
		E88DEA761B098D0C00A66CB0 /* Rule.swift */ = {isa = PBXFileReference; fileEncoding = 4; lastKnownFileType = sourcecode.swift; path = Rule.swift; sourceTree = "<group>"; };
		E88DEA781B098D4400A66CB0 /* RuleParameter.swift */ = {isa = PBXFileReference; fileEncoding = 4; lastKnownFileType = sourcecode.swift; path = RuleParameter.swift; sourceTree = "<group>"; };
		E88DEA7B1B098D7D00A66CB0 /* LineLengthRule.swift */ = {isa = PBXFileReference; fileEncoding = 4; lastKnownFileType = sourcecode.swift; path = LineLengthRule.swift; sourceTree = "<group>"; };
		E88DEA7D1B098F2A00A66CB0 /* LeadingWhitespaceRule.swift */ = {isa = PBXFileReference; fileEncoding = 4; lastKnownFileType = sourcecode.swift; path = LeadingWhitespaceRule.swift; sourceTree = "<group>"; };
		E88DEA7F1B09903300A66CB0 /* ForceCastRule.swift */ = {isa = PBXFileReference; fileEncoding = 4; lastKnownFileType = sourcecode.swift; path = ForceCastRule.swift; sourceTree = "<group>"; };
		E88DEA811B0990A700A66CB0 /* TodoRule.swift */ = {isa = PBXFileReference; fileEncoding = 4; lastKnownFileType = sourcecode.swift; path = TodoRule.swift; sourceTree = "<group>"; };
		E88DEA831B0990F500A66CB0 /* ColonRule.swift */ = {isa = PBXFileReference; fileEncoding = 4; lastKnownFileType = sourcecode.swift; path = ColonRule.swift; sourceTree = "<group>"; };
		E88DEA851B0991BF00A66CB0 /* TrailingWhitespaceRule.swift */ = {isa = PBXFileReference; fileEncoding = 4; lastKnownFileType = sourcecode.swift; path = TrailingWhitespaceRule.swift; sourceTree = "<group>"; };
		E88DEA871B09924C00A66CB0 /* TrailingNewlineRule.swift */ = {isa = PBXFileReference; fileEncoding = 4; lastKnownFileType = sourcecode.swift; path = TrailingNewlineRule.swift; sourceTree = "<group>"; };
		E88DEA891B0992B300A66CB0 /* FileLengthRule.swift */ = {isa = PBXFileReference; fileEncoding = 4; lastKnownFileType = sourcecode.swift; path = FileLengthRule.swift; sourceTree = "<group>"; };
		E88DEA8B1B0999A000A66CB0 /* ASTRule.swift */ = {isa = PBXFileReference; fileEncoding = 4; lastKnownFileType = sourcecode.swift; path = ASTRule.swift; sourceTree = "<group>"; };
		E88DEA8D1B0999CD00A66CB0 /* TypeBodyLengthRule.swift */ = {isa = PBXFileReference; fileEncoding = 4; lastKnownFileType = sourcecode.swift; path = TypeBodyLengthRule.swift; sourceTree = "<group>"; };
		E88DEA8F1B099A3100A66CB0 /* FunctionBodyLengthRule.swift */ = {isa = PBXFileReference; fileEncoding = 4; lastKnownFileType = sourcecode.swift; path = FunctionBodyLengthRule.swift; sourceTree = "<group>"; };
		E88DEA911B099B1F00A66CB0 /* TypeNameRule.swift */ = {isa = PBXFileReference; fileEncoding = 4; lastKnownFileType = sourcecode.swift; path = TypeNameRule.swift; sourceTree = "<group>"; };
		E88DEA931B099C0900A66CB0 /* VariableNameRule.swift */ = {isa = PBXFileReference; fileEncoding = 4; lastKnownFileType = sourcecode.swift; path = VariableNameRule.swift; sourceTree = "<group>"; };
		E88DEA951B099CF200A66CB0 /* NestingRule.swift */ = {isa = PBXFileReference; fileEncoding = 4; lastKnownFileType = sourcecode.swift; path = NestingRule.swift; sourceTree = "<group>"; };
		E89376AC1B8A701E0025708E /* Yaml.framework */ = {isa = PBXFileReference; lastKnownFileType = wrapper.framework; path = Yaml.framework; sourceTree = BUILT_PRODUCTS_DIR; };
		E8AB1A2D1A649F2100452012 /* libclang.dylib */ = {isa = PBXFileReference; lastKnownFileType = "compiled.mach-o.dylib"; name = libclang.dylib; path = Toolchains/XcodeDefault.xctoolchain/usr/lib/libclang.dylib; sourceTree = DEVELOPER_DIR; };
		E8B067801C13E49600E9E13F /* Configuration+CommandLine.swift */ = {isa = PBXFileReference; fileEncoding = 4; lastKnownFileType = sourcecode.swift; path = "Configuration+CommandLine.swift"; sourceTree = "<group>"; };
		E8B67C3D1C095E6300FDED8E /* Correction.swift */ = {isa = PBXFileReference; fileEncoding = 4; lastKnownFileType = sourcecode.swift; path = Correction.swift; sourceTree = "<group>"; };
		E8BA7E101B07A3EC003E02D0 /* Commandant.framework */ = {isa = PBXFileReference; lastKnownFileType = wrapper.framework; path = Commandant.framework; sourceTree = BUILT_PRODUCTS_DIR; };
		E8BA7E121B07A3F3003E02D0 /* Result.framework */ = {isa = PBXFileReference; lastKnownFileType = wrapper.framework; path = Result.framework; sourceTree = BUILT_PRODUCTS_DIR; };
		E8BB8F9B1B17DE3B00199606 /* RulesTests.swift */ = {isa = PBXFileReference; fileEncoding = 4; lastKnownFileType = sourcecode.swift; path = RulesTests.swift; sourceTree = "<group>"; };
		E8BE1FCB1E07687400F781C7 /* Yams.framework */ = {isa = PBXFileReference; explicitFileType = wrapper.framework; path = Yams.framework; sourceTree = BUILT_PRODUCTS_DIR; };
		E8C0DFCC1AD349DB007EE3D4 /* SWXMLHash.framework */ = {isa = PBXFileReference; lastKnownFileType = wrapper.framework; path = SWXMLHash.framework; sourceTree = BUILT_PRODUCTS_DIR; };
		E8EA41161C2D1DBE004F9930 /* CheckstyleReporter.swift */ = {isa = PBXFileReference; fileEncoding = 4; lastKnownFileType = sourcecode.swift; path = CheckstyleReporter.swift; sourceTree = "<group>"; };
		F22314AE1D4F7C77009AD165 /* LegacyNSGeometryFunctionsRule.swift */ = {isa = PBXFileReference; fileEncoding = 4; lastKnownFileType = sourcecode.swift; path = LegacyNSGeometryFunctionsRule.swift; sourceTree = "<group>"; };
		F9D73F021D0CF15E00222FC4 /* test.txt */ = {isa = PBXFileReference; fileEncoding = 4; lastKnownFileType = text; path = test.txt; sourceTree = "<group>"; };
/* End PBXFileReference section */

/* Begin PBXFrameworksBuildPhase section */
		D0D1216919E87B05005E4BAA /* Frameworks */ = {
			isa = PBXFrameworksBuildPhase;
			buildActionMask = 2147483647;
			files = (
				E89376AD1B8A701E0025708E /* Yaml.framework in Frameworks */,
				E876BFBE1B07828500114ED5 /* SourceKittenFramework.framework in Frameworks */,
				E8C0DFCD1AD349DB007EE3D4 /* SWXMLHash.framework in Frameworks */,
				3BBF2F9D1C640A0F006CD775 /* SwiftyTextTable.framework in Frameworks */,
			);
			runOnlyForDeploymentPostprocessing = 0;
		};
		D0D1217419E87B05005E4BAA /* Frameworks */ = {
			isa = PBXFrameworksBuildPhase;
			buildActionMask = 2147483647;
			files = (
				D0D1217819E87B05005E4BAA /* SwiftLintFramework.framework in Frameworks */,
			);
			runOnlyForDeploymentPostprocessing = 0;
		};
		D0E7B62F19E9C64500EDBA4D /* Frameworks */ = {
			isa = PBXFrameworksBuildPhase;
			buildActionMask = 2147483647;
			files = (
				6CB8A80C1D11A7E10052816E /* Commandant.framework in Frameworks */,
				6CB8A80D1D11A7E10052816E /* Result.framework in Frameworks */,
				D0E7B65319E9C6AD00EDBA4D /* SwiftLintFramework.framework in Frameworks */,
			);
			runOnlyForDeploymentPostprocessing = 0;
		};
/* End PBXFrameworksBuildPhase section */

/* Begin PBXGroup section */
		3B12C9BE1C3209AC000B423F /* Resources */ = {
			isa = PBXGroup;
			children = (
				3B12C9BF1C3209AC000B423F /* test.yml */,
				3BDB224A1C345B4900473680 /* ProjectMock */,
				F9D73F021D0CF15E00222FC4 /* test.txt */,
				B3935250C8E0DBACFB27E021 /* CannedHTMLReporterOutput.html */,
				B39359A325FE84B7EDD1C455 /* CannedJunitReporterOutput.xml */,
				B39356DE1F73BDA1CA21C504 /* CannedCheckstyleReporterOutput.xml */,
				B3935939C8366514D2694722 /* CannedCSVReporterOutput.csv */,
				B39352E4EA2A06BE66BD661A /* CannedXcodeReporterOutput.txt */,
				B3935001033261E5A70CE101 /* CannedEmojiReporterOutput.txt */,
				B39350463894A3FC1338E0AF /* CannedJSONReporterOutput.json */,
			);
			path = Resources;
			sourceTree = "<group>";
		};
		3BCC04CE1C4F56D3006073C3 /* RuleConfigurations */ = {
			isa = PBXGroup;
			children = (
				D4C4A34A1DEA4FD700E0E04C /* AttributesConfiguration.swift */,
				D43B04671E07228D004016AF /* ColonConfiguration.swift */,
				D4C4A3511DEFBBB700E0E04C /* FileHeaderConfiguration.swift */,
				3B034B6C1E0BE544005D49A9 /* LineLengthConfiguration.swift */,
				3BCC04D01C4F56D3006073C3 /* NameConfiguration.swift */,
				D4DA1DFD1E1A10DB0037413D /* NumberSeparatorConfiguration.swift */,
				78F032471D7D614300BE709A /* OverridenSuperCallConfiguration.swift */,
				DAD3BE491D6ECD9500660239 /* PrivateOutletRuleConfiguration.swift */,
				B2902A0D1D6681F700BFCCF7 /* PrivateUnitTestConfiguration.swift */,
				009E09291DFEE4DD00B588A7 /* ProhibitedSuperConfiguration.swift */,
				3BB47D821C514E8100AE6A10 /* RegexConfiguration.swift */,
				3B0B14531C505D6300BE82F7 /* SeverityConfiguration.swift */,
				3BCC04CF1C4F56D3006073C3 /* SeverityLevelsConfiguration.swift */,
				725094881D0855760039B353 /* StatementPositionConfiguration.swift */,
				D40F83871DE9179200524C62 /* TrailingCommaConfiguration.swift */,
				BF48D2D61CBCCA5F0080BDAE /* TrailingWhitespaceConfiguration.swift */,
				006204DA1E1E48F900FFFBE1 /* VerticalWhitespaceConfiguration.swift */,
			);
			path = RuleConfigurations;
			sourceTree = "<group>";
		};
		4DCB8E7C1CBE43530070FCF0 /* Helpers */ = {
			isa = PBXGroup;
			children = (
				4DCB8E7D1CBE43640070FCF0 /* RegexHelpers.swift */,
			);
			path = Helpers;
			sourceTree = "<group>";
		};
		5499CA981A2394BD00783309 /* Supporting Files */ = {
			isa = PBXGroup;
			children = (
				E8BA7E101B07A3EC003E02D0 /* Commandant.framework */,
				E8BA7E121B07A3F3003E02D0 /* Result.framework */,
				5499CA961A2394B700783309 /* Components.plist */,
				5499CA971A2394B700783309 /* Info.plist */,
			);
			path = "Supporting Files";
			sourceTree = "<group>";
		};
		D0D1210F19E87861005E4BAA = {
			isa = PBXGroup;
			children = (
				D0D1211919E87861005E4BAA /* Products */,
				D0D1211A19E87861005E4BAA /* swiftlint */,
				D0D1216E19E87B05005E4BAA /* SwiftLintFramework */,
				D0D1217B19E87B05005E4BAA /* SwiftLintFrameworkTests */,
			);
			indentWidth = 4;
			sourceTree = "<group>";
			tabWidth = 4;
			usesTabs = 0;
		};
		D0D1211919E87861005E4BAA /* Products */ = {
			isa = PBXGroup;
			children = (
				D0D1216D19E87B05005E4BAA /* SwiftLintFramework.framework */,
				D0D1217719E87B05005E4BAA /* SwiftLintFrameworkTests.xctest */,
				D0E7B63219E9C64500EDBA4D /* swiftlint.app */,
			);
			name = Products;
			sourceTree = "<group>";
		};
		D0D1211A19E87861005E4BAA /* swiftlint */ = {
			isa = PBXGroup;
			children = (
				E802ECFE1C56A54600A35AE1 /* Helpers */,
				E8B0677F1C13E48100E9E13F /* Extensions */,
				E85FF9921C13E35400714267 /* Commands */,
				D0D1211B19E87861005E4BAA /* main.swift */,
				5499CA981A2394BD00783309 /* Supporting Files */,
			);
			name = swiftlint;
			path = Source/swiftlint;
			sourceTree = "<group>";
		};
		D0D1212219E878CC005E4BAA /* Configuration */ = {
			isa = PBXGroup;
			children = (
				D0D1212319E878CC005E4BAA /* Base */,
				D0D1212E19E878CC005E4BAA /* iOS */,
				D0D1213319E878CC005E4BAA /* Mac OS X */,
				D0D1213919E878CC005E4BAA /* README.md */,
			);
			name = Configuration;
			path = Carthage/Checkouts/xcconfigs;
			sourceTree = SOURCE_ROOT;
		};
		D0D1212319E878CC005E4BAA /* Base */ = {
			isa = PBXGroup;
			children = (
				D0D1212419E878CC005E4BAA /* Common.xcconfig */,
				D0D1212519E878CC005E4BAA /* Configurations */,
				D0D1212A19E878CC005E4BAA /* Targets */,
			);
			path = Base;
			sourceTree = "<group>";
		};
		D0D1212519E878CC005E4BAA /* Configurations */ = {
			isa = PBXGroup;
			children = (
				D0D1212619E878CC005E4BAA /* Debug.xcconfig */,
				D0D1212719E878CC005E4BAA /* Profile.xcconfig */,
				D0D1212819E878CC005E4BAA /* Release.xcconfig */,
				D0D1212919E878CC005E4BAA /* Test.xcconfig */,
			);
			path = Configurations;
			sourceTree = "<group>";
		};
		D0D1212A19E878CC005E4BAA /* Targets */ = {
			isa = PBXGroup;
			children = (
				D0D1212B19E878CC005E4BAA /* Application.xcconfig */,
				D0D1212C19E878CC005E4BAA /* Framework.xcconfig */,
				D0D1212D19E878CC005E4BAA /* StaticLibrary.xcconfig */,
			);
			path = Targets;
			sourceTree = "<group>";
		};
		D0D1212E19E878CC005E4BAA /* iOS */ = {
			isa = PBXGroup;
			children = (
				D0D1212F19E878CC005E4BAA /* iOS-Application.xcconfig */,
				D0D1213019E878CC005E4BAA /* iOS-Base.xcconfig */,
				D0D1213119E878CC005E4BAA /* iOS-Framework.xcconfig */,
				D0D1213219E878CC005E4BAA /* iOS-StaticLibrary.xcconfig */,
			);
			path = iOS;
			sourceTree = "<group>";
		};
		D0D1213319E878CC005E4BAA /* Mac OS X */ = {
			isa = PBXGroup;
			children = (
				D0D1213419E878CC005E4BAA /* Mac-Application.xcconfig */,
				D0D1213519E878CC005E4BAA /* Mac-Base.xcconfig */,
				D0D1213619E878CC005E4BAA /* Mac-DynamicLibrary.xcconfig */,
				D0D1213719E878CC005E4BAA /* Mac-Framework.xcconfig */,
				D0D1213819E878CC005E4BAA /* Mac-StaticLibrary.xcconfig */,
			);
			path = "Mac OS X";
			sourceTree = "<group>";
		};
		D0D1216E19E87B05005E4BAA /* SwiftLintFramework */ = {
			isa = PBXGroup;
			children = (
				E8A541811BF94604006BA322 /* Extensions */,
				4DCB8E7C1CBE43530070FCF0 /* Helpers */,
				E8A541801BF945FF006BA322 /* Models */,
				E8A5417F1BF945F9006BA322 /* Protocols */,
				E86396C31BADAC0D002C9E88 /* Reporters */,
				E88DEA7A1B098D7300A66CB0 /* Rules */,
				D0D1216F19E87B05005E4BAA /* Supporting Files */,
			);
			name = SwiftLintFramework;
			path = Source/SwiftLintFramework;
			sourceTree = "<group>";
		};
		D0D1216F19E87B05005E4BAA /* Supporting Files */ = {
			isa = PBXGroup;
			children = (
				D0D1217019E87B05005E4BAA /* Info.plist */,
				E8AB1A2D1A649F2100452012 /* libclang.dylib */,
				E868473B1A587C6E0043DC65 /* sourcekitd.framework */,
				E876BFBD1B07828500114ED5 /* SourceKittenFramework.framework */,
				3BBF2F9C1C640A0F006CD775 /* SwiftyTextTable.framework */,
				E8C0DFCC1AD349DB007EE3D4 /* SWXMLHash.framework */,
				E89376AC1B8A701E0025708E /* Yaml.framework */,
				E8BE1FCB1E07687400F781C7 /* Yams.framework */,
			);
			path = "Supporting Files";
			sourceTree = "<group>";
		};
		D0D1217B19E87B05005E4BAA /* SwiftLintFrameworkTests */ = {
			isa = PBXGroup;
			children = (
				D0D1212219E878CC005E4BAA /* Configuration */,
				D0D1217C19E87B05005E4BAA /* Supporting Files */,
				3B12C9BE1C3209AC000B423F /* Resources */,
				D4998DE61DF191380006E05D /* AttributesRuleTests.swift */,
				D43B04651E071ED3004016AF /* ColonRuleTests.swift */,
				E809EDA21B8A73FB00399043 /* ConfigurationTests.swift */,
				3BB47D861C51DE6E00AE6A10 /* CustomRulesTests.swift */,
				02FD8AEE1BFC18D60014BFFB /* ExtendedNSStringTests.swift */,
				D4348EE91C46122C007707FB /* FunctionBodyLengthRuleTests.swift */,
				D4998DE81DF194F20006E05D /* FileHeaderRuleTests.swift */,
<<<<<<< HEAD
=======
				3B63D46C1E1F05160057BE35 /* LineLengthConfigurationTests.swift */,
				3B63D46E1E1F09DF0057BE35 /* LineLengthRuleTests.swift */,
				C9802F2E1E0C8AEE008AB27F /* TrailingCommaRuleTests.swift */,
>>>>>>> 8a6b2d85
				E832F10C1B17E725003F265F /* IntegrationTests.swift */,
				D4C27BFF1E12DFF500DF713E /* LinterCacheTests.swift */,
				E86396C61BADAFE6002C9E88 /* ReporterTests.swift */,
				E8BB8F9B1B17DE3B00199606 /* RulesTests.swift */,
				E81224991B04F85B001783D2 /* TestHelpers.swift */,
				3B12C9C21C320A53000B423F /* Yaml+SwiftLintTests.swift */,
				3B12C9C61C3361CB000B423F /* RuleTests.swift */,
				3B30C4A01C3785B300E04027 /* YamlParserTests.swift */,
				3BCC04D31C502BAB006073C3 /* RuleConfigurationTests.swift */,
				6C7045431C6ADA450003F15A /* SourceKitCrashTests.swift */,
				D46202201E16002A0027AAD1 /* Swift2RulesTests.swift */,
				C9802F2E1E0C8AEE008AB27F /* TrailingCommaRuleTests.swift */,
				006204DD1E1E4E0A00FFFBE1 /* VerticalWhitespaceRuleTests.swift */,
			);
			name = SwiftLintFrameworkTests;
			path = Tests/SwiftLintFrameworkTests;
			sourceTree = "<group>";
		};
		D0D1217C19E87B05005E4BAA /* Supporting Files */ = {
			isa = PBXGroup;
			children = (
				D0D1217D19E87B05005E4BAA /* Info.plist */,
			);
			path = "Supporting Files";
			sourceTree = "<group>";
		};
		E802ECFE1C56A54600A35AE1 /* Helpers */ = {
			isa = PBXGroup;
			children = (
				E802ECFF1C56A56000A35AE1 /* Benchmark.swift */,
				E81FB3E31C6D507B00DC988F /* CommonOptions.swift */,
			);
			path = Helpers;
			sourceTree = "<group>";
		};
		E85FF9921C13E35400714267 /* Commands */ = {
			isa = PBXGroup;
			children = (
				E84E07461C13F95300F11122 /* AutoCorrectCommand.swift */,
				E861519A1B0573B900C54AC0 /* LintCommand.swift */,
				83894F211B0C928A006214E1 /* RulesCommand.swift */,
				E83A0B341A5D382B0041A60A /* VersionCommand.swift */,
			);
			path = Commands;
			sourceTree = "<group>";
		};
		E86396C31BADAC0D002C9E88 /* Reporters */ = {
			isa = PBXGroup;
			children = (
				E8EA41161C2D1DBE004F9930 /* CheckstyleReporter.swift */,
				57ED82791CF65183002B3513 /* JUnitReporter.swift */,
				E86396CA1BADB519002C9E88 /* CSVReporter.swift */,
				E86396C81BADB2B9002C9E88 /* JSONReporter.swift */,
				E86396C41BADAC15002C9E88 /* XcodeReporter.swift */,
				4A9A3A391DC1D75F00DF5183 /* HTMLReporter.swift */,
				2E336D191DF08AF200CCFE77 /* EmojiReporter.swift */,
			);
			path = Reporters;
			sourceTree = "<group>";
		};
		E88DEA7A1B098D7300A66CB0 /* Rules */ = {
			isa = PBXGroup;
			children = (
				D47A510F1DB2DD4800A4CC21 /* AttributesRule.swift */,
				D48AE2CB1DFB58C5001C6A4A /* AttributesRulesExamples.swift */,
				D4B0228D1E0CC608007E5297 /* ClassDelegateProtocolRule.swift */,
				1F11B3CE1C252F23002E8FA8 /* ClosingBraceRule.swift */,
				D43B046A1E075905004016AF /* ClosureEndIndentationRule.swift */,
				D47079A81DFDBED000027086 /* ClosureParameterPositionRule.swift */,
				1E82D5581D7775C7009553D7 /* ClosureSpacingRule.swift */,
				E88DEA831B0990F500A66CB0 /* ColonRule.swift */,
				695BE9CE1BDFD92B0071E985 /* CommaRule.swift */,
				D4DA1DF31E17511D0037413D /* CompilerProtocolInitRule.swift */,
				7C0C2E791D2866CB0076435A /* ExplicitInitRule.swift */,
				93E0C3CD1D67BD7F007FA25D /* ConditionalReturnsOnNewline.swift */,
				65454F451B14D73800319A6C /* ControlStatementRule.swift */,
				3B1DF0111C5148140011BCED /* CustomRules.swift */,
				2E02005E1C54BF680024D09D /* CyclomaticComplexityRule.swift */,
				E315B83B1DFA4BC500621B44 /* DynamicInlineRule.swift */,
				E847F0A81BFBBABD00EA9363 /* EmptyCountRule.swift */,
				D47079AC1DFE2FA700027086 /* EmptyParametersRule.swift */,
				D47079A61DFCEB2D00027086 /* EmptyParenthesesWithTrailingClosureRule.swift */,
				D4C4A34D1DEA877200E0E04C /* FileHeaderRule.swift */,
				E88DEA891B0992B300A66CB0 /* FileLengthRule.swift */,
				D42D2B371E09CC0D00CD7A2E /* FirstWhereRule.swift */,
				E88DEA7F1B09903300A66CB0 /* ForceCastRule.swift */,
				E816194D1BFBFEAB00946723 /* ForceTryRule.swift */,
				B58AEED51C492C7B00E901FD /* ForceUnwrappingRule.swift */,
				E88DEA8F1B099A3100A66CB0 /* FunctionBodyLengthRule.swift */,
				2E5761A91C573B83003271AF /* FunctionParameterCountRule.swift */,
				D4B022A31E105636007E5297 /* GenericTypeNameRule.swift */,
				D43DB1071DC573DA00281215 /* ImplicitGetterRule.swift */,
				D4DA1DF91E18D6200037413D /* LargeTupleRule.swift */,
				E88DEA7D1B098F2A00A66CB0 /* LeadingWhitespaceRule.swift */,
				4DB7815C1CAD690100BC4723 /* LegacyCGGeometryFunctionsRule.swift */,
				006ECFC31C44E99E00EF6364 /* LegacyConstantRule.swift */,
				D44AD2741C0AA3730048F7B0 /* LegacyConstructorRule.swift */,
				F22314AE1D4F7C77009AD165 /* LegacyNSGeometryFunctionsRule.swift */,
				E88DEA7B1B098D7D00A66CB0 /* LineLengthRule.swift */,
				856651A61D6B395F005E6B29 /* MarkRule.swift */,
				E849FF271BF9481A009AE999 /* MissingDocsRule.swift */,
				E88DEA951B099CF200A66CB0 /* NestingRule.swift */,
				D4DAE8BB1DE14E8F00B0AE7A /* NimbleOperatorRule.swift */,
				D46252531DF63FB200BE2CA1 /* NumberSeparatorRule.swift */,
				D462021E1E15F52D0027AAD1 /* NumberSeparatorRuleExamples.swift */,
				D4B022971E102EE8007E5297 /* ObjectLiteralRule.swift */,
				692B1EB11BD7E00F00EAABFF /* OpeningBraceRule.swift */,
				E5A167C81B25A0B000CF2D03 /* OperatorFunctionWhitespaceRule.swift */,
				D4FBADCF1E00DA0400669C73 /* OperatorUsageWhitespaceRule.swift */,
				78F032441D7C877800BE709A /* OverriddenSuperCallRule.swift */,
				B2902A0B1D66815600BFCCF7 /* PrivateUnitTestRule.swift */,
				094385021D5D4F78009168CF /* PrivateOutletRule.swift */,
				009E09271DFEE4C200B588A7 /* ProhibitedSuperRule.swift */,
				24B4DF0B1D6DFA370097803B /* RedundantNilCoalescingRule.swift */,
				D4B022951E0EF80C007E5297 /* RedundantOptionalInitializationRule.swift */,
				D41E7E0A1DF9DABB0065259A /* RedundantStringEnumValueRule.swift */,
				D4B022B11E10B613007E5297 /* RedundantVoidReturnRule.swift */,
				E57B23C01B1D8BF000DEA512 /* ReturnArrowWhitespaceRule.swift */,
				3BCC04CE1C4F56D3006073C3 /* RuleConfigurations */,
				D4D5A5FE1E1F3A1C00D15E0C /* ShorthandOperatorRule.swift */,
				D286EC001E02DA190003CF72 /* SortedImportsRule.swift */,
				692B60AB1BD8F2E700C7AA22 /* StatementPositionRule.swift */,
				D47A510D1DB29EEB00A4CC21 /* SwitchCaseOnNewlineRule.swift */,
				D44254251DB9C12300492EA4 /* SyntacticSugarRule.swift */,
				E88DEA811B0990A700A66CB0 /* TodoRule.swift */,
				D46E041C1DE3712C00728374 /* TrailingCommaRule.swift */,
				E88DEA871B09924C00A66CB0 /* TrailingNewlineRule.swift */,
				E87E4A041BFB927C00FCFE46 /* TrailingSemicolonRule.swift */,
				E88DEA851B0991BF00A66CB0 /* TrailingWhitespaceRule.swift */,
				E88DEA8D1B0999CD00A66CB0 /* TypeBodyLengthRule.swift */,
				E88DEA911B099B1F00A66CB0 /* TypeNameRule.swift */,
				D4130D981E16CC1300242361 /* TypeNameRuleExamples.swift */,
				D40AD0891E032F9700F48C30 /* UnusedClosureParameterRule.swift */,
				D43B04631E0620AB004016AF /* UnusedEnumeratedRule.swift */,
				E81CDE701C00FEAA00B430F6 /* ValidDocsRule.swift */,
				D442541E1DB87C3D00492EA4 /* ValidIBInspectableRule.swift */,
				E88DEA931B099C0900A66CB0 /* VariableNameRule.swift */,
				D4B0226E1E0C75F9007E5297 /* VerticalParameterAlignmentRule.swift */,
				1EC163511D5992D900DD2928 /* VerticalWhitespaceRule.swift */,
				D47079AE1DFE520000027086 /* VoidReturnRule.swift */,
				094384FF1D5D2382009168CF /* WeakDelegateRule.swift */,
			);
			path = Rules;
			sourceTree = "<group>";
		};
		E8A5417F1BF945F9006BA322 /* Protocols */ = {
			isa = PBXGroup;
			children = (
				E88DEA8B1B0999A000A66CB0 /* ASTRule.swift */,
				E86396C11BADAAE5002C9E88 /* Reporter.swift */,
				E88DEA761B098D0C00A66CB0 /* Rule.swift */,
				3B828E521C546468000D180E /* RuleConfiguration.swift */,
			);
			path = Protocols;
			sourceTree = "<group>";
		};
		E8A541801BF945FF006BA322 /* Models */ = {
			isa = PBXGroup;
			children = (
				E80E018C1B92C0F60078EB70 /* Command.swift */,
				E8B67C3D1C095E6300FDED8E /* Correction.swift */,
				E809EDA01B8A71DF00399043 /* Configuration.swift */,
				E812249B1B04FADC001783D2 /* Linter.swift */,
				D4FD58B11E12A0200019503C /* LinterCache.swift */,
				E88DEA6E1B09843F00A66CB0 /* Location.swift */,
				E80E018E1B92C1350078EB70 /* Region.swift */,
				83D71E261B131EB5000395DE /* RuleDescription.swift */,
				E88DEA781B098D4400A66CB0 /* RuleParameter.swift */,
				E88DEA6A1B0983FE00A66CB0 /* StyleViolation.swift */,
				E88DEA701B09847500A66CB0 /* ViolationSeverity.swift */,
				D4C27BFD1E12D53F00DF713E /* Version.swift */,
				3B12C9C41C322032000B423F /* MasterRuleList.swift */,
				3BD9CD3C1C37175B009A5D25 /* YamlParser.swift */,
				3BCC04CC1C4F5694006073C3 /* ConfigurationError.swift */,
				D4A893341E15824100BF954D /* SwiftVersion.swift */,
			);
			path = Models;
			sourceTree = "<group>";
		};
		E8A541811BF94604006BA322 /* Extensions */ = {
			isa = PBXGroup;
			children = (
				3B5B9FE01C444DA20009AD27 /* Array+SwiftLint.swift */,
				D4B022AF1E109816007E5297 /* CharacterSet+LinuxHack.swift */,
				37B3FA8A1DFD45A700AD30D2 /* Dictionary+SwiftLint.swift */,
				24E17F701B1481FF008195BE /* File+Cache.swift */,
				E88DEA741B09852000A66CB0 /* File+SwiftLint.swift */,
				E832F10A1B17E2F5003F265F /* NSFileManager+SwiftLint.swift */,
				3BA79C9A1C4767910057E705 /* NSRange+SwiftLint.swift */,
				3BB47D841C51D80000AE6A10 /* NSRegularExpression+SwiftLint.swift */,
				E81619521BFC162C00946723 /* QueuedPrint.swift */,
				E88DEA721B0984C400A66CB0 /* String+SwiftLint.swift */,
				B39353F28BCCA39247B316BD /* String+XML.swift */,
				6CB514E81C760C6900FA02C4 /* Structure+SwiftLint.swift */,
				E816194B1BFBF35D00946723 /* SwiftDeclarationKind+SwiftLint.swift */,
				D47079AA1DFDCF7A00027086 /* SwiftExpressionKind.swift */,
				E87E4A081BFB9CAE00FCFE46 /* SyntaxKind+SwiftLint.swift */,
				6CC4259A1C77046200AEA885 /* SyntaxMap+SwiftLint.swift */,
				3B1150C91C31FC3F00D83B1E /* Yaml+SwiftLint.swift */,
			);
			path = Extensions;
			sourceTree = "<group>";
		};
		E8B0677F1C13E48100E9E13F /* Extensions */ = {
			isa = PBXGroup;
			children = (
				E8B067801C13E49600E9E13F /* Configuration+CommandLine.swift */,
				D4DA1DF71E175E8A0037413D /* LinterCache+CommandLine.swift */,
				E86E2B2D1E17443B001E823C /* Reporter+CommandLine.swift */,
			);
			path = Extensions;
			sourceTree = "<group>";
		};
/* End PBXGroup section */

/* Begin PBXHeadersBuildPhase section */
		D0D1216A19E87B05005E4BAA /* Headers */ = {
			isa = PBXHeadersBuildPhase;
			buildActionMask = 2147483647;
			files = (
			);
			runOnlyForDeploymentPostprocessing = 0;
		};
/* End PBXHeadersBuildPhase section */

/* Begin PBXNativeTarget section */
		D0D1216C19E87B05005E4BAA /* SwiftLintFramework */ = {
			isa = PBXNativeTarget;
			buildConfigurationList = D0D1218419E87B05005E4BAA /* Build configuration list for PBXNativeTarget "SwiftLintFramework" */;
			buildPhases = (
				D0D1216819E87B05005E4BAA /* Sources */,
				D0D1216919E87B05005E4BAA /* Frameworks */,
				D0D1216A19E87B05005E4BAA /* Headers */,
			);
			buildRules = (
			);
			dependencies = (
			);
			name = SwiftLintFramework;
			productName = SourceKittenFramework;
			productReference = D0D1216D19E87B05005E4BAA /* SwiftLintFramework.framework */;
			productType = "com.apple.product-type.framework";
		};
		D0D1217619E87B05005E4BAA /* SwiftLintFrameworkTests */ = {
			isa = PBXNativeTarget;
			buildConfigurationList = D0D1218519E87B05005E4BAA /* Build configuration list for PBXNativeTarget "SwiftLintFrameworkTests" */;
			buildPhases = (
				D0D1217319E87B05005E4BAA /* Sources */,
				D0D1217419E87B05005E4BAA /* Frameworks */,
				3B12C9C01C3209C4000B423F /* Resources */,
			);
			buildRules = (
			);
			dependencies = (
				D0D1217A19E87B05005E4BAA /* PBXTargetDependency */,
			);
			name = SwiftLintFrameworkTests;
			productName = SourceKittenFrameworkTests;
			productReference = D0D1217719E87B05005E4BAA /* SwiftLintFrameworkTests.xctest */;
			productType = "com.apple.product-type.bundle.unit-test";
		};
		D0E7B63119E9C64500EDBA4D /* swiftlint */ = {
			isa = PBXNativeTarget;
			buildConfigurationList = D0E7B64919E9C64600EDBA4D /* Build configuration list for PBXNativeTarget "swiftlint" */;
			buildPhases = (
				C2265FAB1A4B86AC00158358 /* Check Xcode Version */,
				D0E7B62E19E9C64500EDBA4D /* Sources */,
				D0E7B62F19E9C64500EDBA4D /* Frameworks */,
				D0E7B65719E9C7C700EDBA4D /* Extract CLI Tool */,
				D0AAAB5319FB0960007B24B3 /* Embed Frameworks */,
				6CCFCF291CFEF6D3003239EB /* Embed Frameworks into SwiftLintFramework.framework */,
				6CCFCF321CFEF768003239EB /* Embed Swift libraries into SwiftLintFramework.framework */,
				E819854B1B09A3CB00CEB0D9 /* Run SwiftLint */,
			);
			buildRules = (
			);
			dependencies = (
				D0AAAB5219FB0960007B24B3 /* PBXTargetDependency */,
			);
			name = swiftlint;
			productName = swiftlint;
			productReference = D0E7B63219E9C64500EDBA4D /* swiftlint.app */;
			productType = "com.apple.product-type.application";
		};
/* End PBXNativeTarget section */

/* Begin PBXProject section */
		D0D1211019E87861005E4BAA /* Project object */ = {
			isa = PBXProject;
			attributes = {
				LastSwiftUpdateCheck = 0700;
				LastUpgradeCheck = 0700;
				ORGANIZATIONNAME = Realm;
				TargetAttributes = {
					D0D1216C19E87B05005E4BAA = {
						CreatedOnToolsVersion = 6.1;
						LastSwiftMigration = 0800;
					};
					D0D1217619E87B05005E4BAA = {
						CreatedOnToolsVersion = 6.1;
						LastSwiftMigration = 0800;
					};
					D0E7B63119E9C64500EDBA4D = {
						CreatedOnToolsVersion = 6.1;
						LastSwiftMigration = 0800;
					};
				};
			};
			buildConfigurationList = D0D1211319E87861005E4BAA /* Build configuration list for PBXProject "SwiftLint" */;
			compatibilityVersion = "Xcode 3.2";
			developmentRegion = English;
			hasScannedForEncodings = 0;
			knownRegions = (
				en,
				Base,
			);
			mainGroup = D0D1210F19E87861005E4BAA;
			productRefGroup = D0D1211919E87861005E4BAA /* Products */;
			projectDirPath = "";
			projectRoot = "";
			targets = (
				D0E7B63119E9C64500EDBA4D /* swiftlint */,
				D0D1216C19E87B05005E4BAA /* SwiftLintFramework */,
				D0D1217619E87B05005E4BAA /* SwiftLintFrameworkTests */,
			);
		};
/* End PBXProject section */

/* Begin PBXResourcesBuildPhase section */
		3B12C9C01C3209C4000B423F /* Resources */ = {
			isa = PBXResourcesBuildPhase;
			buildActionMask = 2147483647;
			files = (
				3B12C9C11C3209CB000B423F /* test.yml in Resources */,
				F9D73F031D0CF15E00222FC4 /* test.txt in Resources */,
				3BDB224B1C345B4900473680 /* ProjectMock in Resources */,
				B3935797FF80C7F97953D375 /* CannedHTMLReporterOutput.html in Resources */,
				B3935371E92E0CF3F7668303 /* CannedJunitReporterOutput.xml in Resources */,
				B39357173B43C9B5E351C360 /* CannedCheckstyleReporterOutput.xml in Resources */,
				B3935A32BE03C4D11B4364D6 /* CannedCSVReporterOutput.csv in Resources */,
				B3935522DC192D38D4852FA3 /* CannedXcodeReporterOutput.txt in Resources */,
				B39358AA2D2AF5219D3FD7C0 /* CannedEmojiReporterOutput.txt in Resources */,
				B3935A1C3BCA03A6B902E7AF /* CannedJSONReporterOutput.json in Resources */,
			);
			runOnlyForDeploymentPostprocessing = 0;
		};
/* End PBXResourcesBuildPhase section */

/* Begin PBXShellScriptBuildPhase section */
		6CCFCF321CFEF768003239EB /* Embed Swift libraries into SwiftLintFramework.framework */ = {
			isa = PBXShellScriptBuildPhase;
			buildActionMask = 2147483647;
			files = (
			);
			inputPaths = (
			);
			name = "Embed Swift libraries into SwiftLintFramework.framework";
			outputPaths = (
			);
			runOnlyForDeploymentPostprocessing = 0;
			shellPath = /bin/sh;
			shellScript = "cd \"$TARGET_BUILD_DIR\"\nSWIFTLINTFRAMEWORK_BUNDLE=\"$FRAMEWORKS_FOLDER_PATH/SwiftLintFramework.framework\"\n\nxcrun swift-stdlib-tool --copy --verbose --Xcodesign --timestamp=none \\\n--scan-executable \"$EXECUTABLE_PATH\" \\\n--scan-folder \"$FRAMEWORKS_FOLDER_PATH\" \\\n--platform macosx --destination \"$SWIFTLINTFRAMEWORK_BUNDLE/Versions/Current/Frameworks\" \\\n--strip-bitcode\n";
			showEnvVarsInLog = 0;
		};
		C2265FAB1A4B86AC00158358 /* Check Xcode Version */ = {
			isa = PBXShellScriptBuildPhase;
			buildActionMask = 2147483647;
			files = (
			);
			inputPaths = (
			);
			name = "Check Xcode Version";
			outputPaths = (
			);
			runOnlyForDeploymentPostprocessing = 0;
			shellPath = /bin/bash;
			shellScript = ". script/check-xcode-version";
		};
		D0E7B65719E9C7C700EDBA4D /* Extract CLI Tool */ = {
			isa = PBXShellScriptBuildPhase;
			buildActionMask = 2147483647;
			files = (
			);
			inputPaths = (
				"$(BUILT_PRODUCTS_DIR)/$(EXECUTABLE_PATH)",
			);
			name = "Extract CLI Tool";
			outputPaths = (
				"$(BUILT_PRODUCTS_DIR)/$(EXECUTABLE_NAME)",
			);
			runOnlyForDeploymentPostprocessing = 0;
			shellPath = /bin/bash;
			shellScript = ". script/extract-tool";
		};
		E819854B1B09A3CB00CEB0D9 /* Run SwiftLint */ = {
			isa = PBXShellScriptBuildPhase;
			buildActionMask = 2147483647;
			files = (
			);
			inputPaths = (
			);
			name = "Run SwiftLint";
			outputPaths = (
			);
			runOnlyForDeploymentPostprocessing = 0;
			shellPath = /bin/sh;
			shellScript = "if which swiftlint >/dev/null; then\n  swiftlint\nelse\n  echo \"SwiftLint does not exist, download from https://github.com/realm/SwiftLint\"\nfi";
		};
/* End PBXShellScriptBuildPhase section */

/* Begin PBXSourcesBuildPhase section */
		D0D1216819E87B05005E4BAA /* Sources */ = {
			isa = PBXSourcesBuildPhase;
			buildActionMask = 2147483647;
			files = (
				4DB7815E1CAD72BA00BC4723 /* LegacyCGGeometryFunctionsRule.swift in Sources */,
				6CC4259B1C77046200AEA885 /* SyntaxMap+SwiftLint.swift in Sources */,
				E881985C1BEA978500333A11 /* TrailingNewlineRule.swift in Sources */,
				78F032481D7D614300BE709A /* OverridenSuperCallConfiguration.swift in Sources */,
				D47079A71DFCEB2D00027086 /* EmptyParenthesesWithTrailingClosureRule.swift in Sources */,
				E881985E1BEA982100333A11 /* TypeBodyLengthRule.swift in Sources */,
				69F88BF71BDA38A6005E7CAE /* OpeningBraceRule.swift in Sources */,
				78F032461D7C877E00BE709A /* OverriddenSuperCallRule.swift in Sources */,
				E849FF281BF9481A009AE999 /* MissingDocsRule.swift in Sources */,
				E80E018D1B92C0F60078EB70 /* Command.swift in Sources */,
				E88198571BEA953300333A11 /* ForceCastRule.swift in Sources */,
				D44AD2761C0AA5350048F7B0 /* LegacyConstructorRule.swift in Sources */,
				D286EC021E02DF6F0003CF72 /* SortedImportsRule.swift in Sources */,
				3BCC04CD1C4F5694006073C3 /* ConfigurationError.swift in Sources */,
				D4C4A34E1DEA877200E0E04C /* FileHeaderRule.swift in Sources */,
				009E092A1DFEE4DD00B588A7 /* ProhibitedSuperConfiguration.swift in Sources */,
				BFF028AE1CBCF8A500B38A9D /* TrailingWhitespaceConfiguration.swift in Sources */,
				3B034B6E1E0BE549005D49A9 /* LineLengthConfiguration.swift in Sources */,
				D4C4A34C1DEA4FF000E0E04C /* AttributesConfiguration.swift in Sources */,
				83D71E281B131ECE000395DE /* RuleDescription.swift in Sources */,
				3B12C9C51C322032000B423F /* MasterRuleList.swift in Sources */,
				E812249C1B04FADC001783D2 /* Linter.swift in Sources */,
				1F11B3CF1C252F23002E8FA8 /* ClosingBraceRule.swift in Sources */,
				E81CDE711C00FEAA00B430F6 /* ValidDocsRule.swift in Sources */,
				DAD3BE4A1D6ECD9500660239 /* PrivateOutletRuleConfiguration.swift in Sources */,
				D4B022961E0EF80C007E5297 /* RedundantOptionalInitializationRule.swift in Sources */,
				2E02005F1C54BF680024D09D /* CyclomaticComplexityRule.swift in Sources */,
				D4FBADD01E00DA0400669C73 /* OperatorUsageWhitespaceRule.swift in Sources */,
				D4C4A3521DEFBBB700E0E04C /* FileHeaderConfiguration.swift in Sources */,
				D47079AD1DFE2FA700027086 /* EmptyParametersRule.swift in Sources */,
				E87E4A091BFB9CAE00FCFE46 /* SyntaxKind+SwiftLint.swift in Sources */,
				3B0B14541C505D6300BE82F7 /* SeverityConfiguration.swift in Sources */,
				E88198551BEA949A00333A11 /* ControlStatementRule.swift in Sources */,
				E57B23C11B1D8BF000DEA512 /* ReturnArrowWhitespaceRule.swift in Sources */,
				E816194E1BFBFEAB00946723 /* ForceTryRule.swift in Sources */,
				E88198541BEA945100333A11 /* CommaRule.swift in Sources */,
				D4DA1DFE1E1A10DB0037413D /* NumberSeparatorConfiguration.swift in Sources */,
				E88198601BEA98F000333A11 /* VariableNameRule.swift in Sources */,
				E88DEA791B098D4400A66CB0 /* RuleParameter.swift in Sources */,
				D4DA1DFA1E18D6200037413D /* LargeTupleRule.swift in Sources */,
				D4B022A41E105636007E5297 /* GenericTypeNameRule.swift in Sources */,
				E86396CB1BADB519002C9E88 /* CSVReporter.swift in Sources */,
				37B3FA8B1DFD45A700AD30D2 /* Dictionary+SwiftLint.swift in Sources */,
				D4B022B01E109816007E5297 /* CharacterSet+LinuxHack.swift in Sources */,
				E88198561BEA94D800333A11 /* FileLengthRule.swift in Sources */,
				D47079A91DFDBED000027086 /* ClosureParameterPositionRule.swift in Sources */,
				E8B67C3E1C095E6300FDED8E /* Correction.swift in Sources */,
				E88198531BEA944400333A11 /* LineLengthRule.swift in Sources */,
				E847F0A91BFBBABD00EA9363 /* EmptyCountRule.swift in Sources */,
				D46252541DF63FB200BE2CA1 /* NumberSeparatorRule.swift in Sources */,
				E315B83C1DFA4BC500621B44 /* DynamicInlineRule.swift in Sources */,
				D42D2B381E09CC0D00CD7A2E /* FirstWhereRule.swift in Sources */,
				D4B0226F1E0C75F9007E5297 /* VerticalParameterAlignmentRule.swift in Sources */,
				D44254271DB9C15C00492EA4 /* SyntacticSugarRule.swift in Sources */,
				006204DC1E1E492F00FFFBE1 /* VerticalWhitespaceConfiguration.swift in Sources */,
				E88198441BEA93D200333A11 /* ColonRule.swift in Sources */,
				E809EDA11B8A71DF00399043 /* Configuration.swift in Sources */,
				D4B022981E102EE8007E5297 /* ObjectLiteralRule.swift in Sources */,
				2E336D1B1DF08BFB00CCFE77 /* EmojiReporter.swift in Sources */,
				E8EA41171C2D1DBE004F9930 /* CheckstyleReporter.swift in Sources */,
				006ECFC41C44E99E00EF6364 /* LegacyConstantRule.swift in Sources */,
				E88DEA731B0984C400A66CB0 /* String+SwiftLint.swift in Sources */,
				E88198591BEA95F100333A11 /* LeadingWhitespaceRule.swift in Sources */,
				1EC163521D5992D900DD2928 /* VerticalWhitespaceRule.swift in Sources */,
				57ED827B1CF656E3002B3513 /* JUnitReporter.swift in Sources */,
				D43B04691E072291004016AF /* ColonConfiguration.swift in Sources */,
				D4130D991E16CC1300242361 /* TypeNameRuleExamples.swift in Sources */,
				24E17F721B14BB3F008195BE /* File+Cache.swift in Sources */,
				009E09281DFEE4C200B588A7 /* ProhibitedSuperRule.swift in Sources */,
				E80E018F1B92C1350078EB70 /* Region.swift in Sources */,
				E88198581BEA956C00333A11 /* FunctionBodyLengthRule.swift in Sources */,
				E88DEA751B09852000A66CB0 /* File+SwiftLint.swift in Sources */,
				3BCC04D11C4F56D3006073C3 /* SeverityLevelsConfiguration.swift in Sources */,
				D4DAE8BC1DE14E8F00B0AE7A /* NimbleOperatorRule.swift in Sources */,
				6CB514E91C760C6900FA02C4 /* Structure+SwiftLint.swift in Sources */,
				E86396C51BADAC15002C9E88 /* XcodeReporter.swift in Sources */,
				094385011D5D2894009168CF /* WeakDelegateRule.swift in Sources */,
				3B1DF0121C5148140011BCED /* CustomRules.swift in Sources */,
				2E5761AA1C573B83003271AF /* FunctionParameterCountRule.swift in Sources */,
				E86396C91BADB2B9002C9E88 /* JSONReporter.swift in Sources */,
				E881985A1BEA96EA00333A11 /* OperatorFunctionWhitespaceRule.swift in Sources */,
				D44254201DB87CA200492EA4 /* ValidIBInspectableRule.swift in Sources */,
				85DA81321D6B471000951BC4 /* MarkRule.swift in Sources */,
				D4A893351E15824100BF954D /* SwiftVersion.swift in Sources */,
				D4B022B21E10B613007E5297 /* RedundantVoidReturnRule.swift in Sources */,
				3BCC04D21C4F56D3006073C3 /* NameConfiguration.swift in Sources */,
				D4C27BFE1E12D53F00DF713E /* Version.swift in Sources */,
				B2902A0E1D6681F700BFCCF7 /* PrivateUnitTestConfiguration.swift in Sources */,
				D47A510E1DB29EEB00A4CC21 /* SwitchCaseOnNewlineRule.swift in Sources */,
				D462021F1E15F52D0027AAD1 /* NumberSeparatorRuleExamples.swift in Sources */,
				D4DA1DF41E17511D0037413D /* CompilerProtocolInitRule.swift in Sources */,
				D48AE2CC1DFB58C5001C6A4A /* AttributesRulesExamples.swift in Sources */,
				E88DEA6F1B09843F00A66CB0 /* Location.swift in Sources */,
				D43B046B1E075905004016AF /* ClosureEndIndentationRule.swift in Sources */,
				93E0C3CE1D67BD7F007FA25D /* ConditionalReturnsOnNewline.swift in Sources */,
				D43DB1081DC573DA00281215 /* ImplicitGetterRule.swift in Sources */,
				7C0C2E7A1D2866CB0076435A /* ExplicitInitRule.swift in Sources */,
				E88DEA771B098D0C00A66CB0 /* Rule.swift in Sources */,
				D47079AB1DFDCF7A00027086 /* SwiftExpressionKind.swift in Sources */,
				24B4DF0D1D6DFDE90097803B /* RedundantNilCoalescingRule.swift in Sources */,
				7250948A1D0859260039B353 /* StatementPositionConfiguration.swift in Sources */,
				E81619531BFC162C00946723 /* QueuedPrint.swift in Sources */,
				E87E4A051BFB927C00FCFE46 /* TrailingSemicolonRule.swift in Sources */,
				E88198421BEA929F00333A11 /* NestingRule.swift in Sources */,
				3BB47D851C51D80000AE6A10 /* NSRegularExpression+SwiftLint.swift in Sources */,
				E881985B1BEA974E00333A11 /* StatementPositionRule.swift in Sources */,
				B58AEED61C492C7B00E901FD /* ForceUnwrappingRule.swift in Sources */,
				D41E7E0B1DF9DABB0065259A /* RedundantStringEnumValueRule.swift in Sources */,
				E88DEA711B09847500A66CB0 /* ViolationSeverity.swift in Sources */,
				B2902A0C1D66815600BFCCF7 /* PrivateUnitTestRule.swift in Sources */,
				D47A51101DB2DD4800A4CC21 /* AttributesRule.swift in Sources */,
				D4FD58B21E12A0200019503C /* LinterCache.swift in Sources */,
				3BD9CD3D1C37175B009A5D25 /* YamlParser.swift in Sources */,
				F22314B01D4FA4D7009AD165 /* LegacyNSGeometryFunctionsRule.swift in Sources */,
				E88DEA8C1B0999A000A66CB0 /* ASTRule.swift in Sources */,
				1E82D5591D7775C7009553D7 /* ClosureSpacingRule.swift in Sources */,
				094385041D5D4F7C009168CF /* PrivateOutletRule.swift in Sources */,
				E88DEA6B1B0983FE00A66CB0 /* StyleViolation.swift in Sources */,
				3BB47D831C514E8100AE6A10 /* RegexConfiguration.swift in Sources */,
				3B1150CA1C31FC3F00D83B1E /* Yaml+SwiftLint.swift in Sources */,
				4A9A3A3A1DC1D75F00DF5183 /* HTMLReporter.swift in Sources */,
				D40F83881DE9179200524C62 /* TrailingCommaConfiguration.swift in Sources */,
				3B5B9FE11C444DA20009AD27 /* Array+SwiftLint.swift in Sources */,
				D43B04641E0620AB004016AF /* UnusedEnumeratedRule.swift in Sources */,
				E881985D1BEA97EB00333A11 /* TrailingWhitespaceRule.swift in Sources */,
				E832F10B1B17E2F5003F265F /* NSFileManager+SwiftLint.swift in Sources */,
				E816194C1BFBF35D00946723 /* SwiftDeclarationKind+SwiftLint.swift in Sources */,
				3BA79C9B1C4767910057E705 /* NSRange+SwiftLint.swift in Sources */,
				D4D5A5FF1E1F3A1C00D15E0C /* ShorthandOperatorRule.swift in Sources */,
				4DCB8E7F1CBE494E0070FCF0 /* RegexHelpers.swift in Sources */,
				E86396C21BADAAE5002C9E88 /* Reporter.swift in Sources */,
				D4B0228E1E0CC608007E5297 /* ClassDelegateProtocolRule.swift in Sources */,
				E881985F1BEA987C00333A11 /* TypeNameRule.swift in Sources */,
				D40AD08A1E032F9700F48C30 /* UnusedClosureParameterRule.swift in Sources */,
				D46E041D1DE3712C00728374 /* TrailingCommaRule.swift in Sources */,
				E88198521BEA941300333A11 /* TodoRule.swift in Sources */,
				3B828E531C546468000D180E /* RuleConfiguration.swift in Sources */,
				D47079AF1DFE520000027086 /* VoidReturnRule.swift in Sources */,
				B3935EE74B1E8E14FBD65E7F /* String+XML.swift in Sources */,
			);
			runOnlyForDeploymentPostprocessing = 0;
		};
		D0D1217319E87B05005E4BAA /* Sources */ = {
			isa = PBXSourcesBuildPhase;
			buildActionMask = 2147483647;
			files = (
				3B12C9C31C320A53000B423F /* Yaml+SwiftLintTests.swift in Sources */,
				E832F10D1B17E725003F265F /* IntegrationTests.swift in Sources */,
				D4C27C001E12DFF500DF713E /* LinterCacheTests.swift in Sources */,
				D4998DE91DF194F20006E05D /* FileHeaderRuleTests.swift in Sources */,
				006204DE1E1E4E0A00FFFBE1 /* VerticalWhitespaceRuleTests.swift in Sources */,
				02FD8AEF1BFC18D60014BFFB /* ExtendedNSStringTests.swift in Sources */,
				D4348EEA1C46122C007707FB /* FunctionBodyLengthRuleTests.swift in Sources */,
				3B63D46D1E1F05160057BE35 /* LineLengthConfigurationTests.swift in Sources */,
				6C7045441C6ADA450003F15A /* SourceKitCrashTests.swift in Sources */,
				3BB47D871C51DE6E00AE6A10 /* CustomRulesTests.swift in Sources */,
				E812249A1B04F85B001783D2 /* TestHelpers.swift in Sources */,
				E86396C71BADAFE6002C9E88 /* ReporterTests.swift in Sources */,
				D43B04661E071ED3004016AF /* ColonRuleTests.swift in Sources */,
				3B12C9C71C3361CB000B423F /* RuleTests.swift in Sources */,
				3B30C4A11C3785B300E04027 /* YamlParserTests.swift in Sources */,
				D4998DE71DF191380006E05D /* AttributesRuleTests.swift in Sources */,
				E88198631BEA9A5400333A11 /* RulesTests.swift in Sources */,
				D46202211E16002A0027AAD1 /* Swift2RulesTests.swift in Sources */,
				C9802F2F1E0C8AEE008AB27F /* TrailingCommaRuleTests.swift in Sources */,
				3B63D46F1E1F09DF0057BE35 /* LineLengthRuleTests.swift in Sources */,
				3BCC04D41C502BAB006073C3 /* RuleConfigurationTests.swift in Sources */,
				E809EDA31B8A73FB00399043 /* ConfigurationTests.swift in Sources */,
			);
			runOnlyForDeploymentPostprocessing = 0;
		};
		D0E7B62E19E9C64500EDBA4D /* Sources */ = {
			isa = PBXSourcesBuildPhase;
			buildActionMask = 2147483647;
			files = (
				E86E2B2E1E17443B001E823C /* Reporter+CommandLine.swift in Sources */,
				E8B067811C13E49600E9E13F /* Configuration+CommandLine.swift in Sources */,
				D4DA1DF81E175E8A0037413D /* LinterCache+CommandLine.swift in Sources */,
				E802ED001C56A56000A35AE1 /* Benchmark.swift in Sources */,
				E83A0B351A5D382B0041A60A /* VersionCommand.swift in Sources */,
				E81FB3E41C6D507B00DC988F /* CommonOptions.swift in Sources */,
				E861519B1B0573B900C54AC0 /* LintCommand.swift in Sources */,
				D0E7B65619E9C76900EDBA4D /* main.swift in Sources */,
				83894F221B0C928A006214E1 /* RulesCommand.swift in Sources */,
				E84E07471C13F95300F11122 /* AutoCorrectCommand.swift in Sources */,
			);
			runOnlyForDeploymentPostprocessing = 0;
		};
/* End PBXSourcesBuildPhase section */

/* Begin PBXTargetDependency section */
		D0AAAB5219FB0960007B24B3 /* PBXTargetDependency */ = {
			isa = PBXTargetDependency;
			target = D0D1216C19E87B05005E4BAA /* SwiftLintFramework */;
			targetProxy = D0AAAB5119FB0960007B24B3 /* PBXContainerItemProxy */;
		};
		D0D1217A19E87B05005E4BAA /* PBXTargetDependency */ = {
			isa = PBXTargetDependency;
			target = D0D1216C19E87B05005E4BAA /* SwiftLintFramework */;
			targetProxy = D0D1217919E87B05005E4BAA /* PBXContainerItemProxy */;
		};
/* End PBXTargetDependency section */

/* Begin XCBuildConfiguration section */
		D0D1211D19E87861005E4BAA /* Debug */ = {
			isa = XCBuildConfiguration;
			baseConfigurationReference = D0D1212619E878CC005E4BAA /* Debug.xcconfig */;
			buildSettings = {
				ENABLE_TESTABILITY = YES;
				GCC_NO_COMMON_BLOCKS = YES;
				GCC_WARN_UNINITIALIZED_AUTOS = YES;
				MACOSX_DEPLOYMENT_TARGET = 10.10;
				ONLY_ACTIVE_ARCH = YES;
			};
			name = Debug;
		};
		D0D1211E19E87861005E4BAA /* Release */ = {
			isa = XCBuildConfiguration;
			baseConfigurationReference = D0D1212819E878CC005E4BAA /* Release.xcconfig */;
			buildSettings = {
				GCC_NO_COMMON_BLOCKS = YES;
				GCC_WARN_UNINITIALIZED_AUTOS = YES;
				MACOSX_DEPLOYMENT_TARGET = 10.10;
			};
			name = Release;
		};
		D0D1218019E87B05005E4BAA /* Debug */ = {
			isa = XCBuildConfiguration;
			baseConfigurationReference = D0D1213719E878CC005E4BAA /* Mac-Framework.xcconfig */;
			buildSettings = {
				APPLICATION_EXTENSION_API_ONLY = NO;
				CURRENT_PROJECT_VERSION = 1;
				DYLIB_COMPATIBILITY_VERSION = 1;
				DYLIB_CURRENT_VERSION = 1;
				FRAMEWORK_VERSION = A;
				INFOPLIST_FILE = "Source/SwiftLintFramework/Supporting Files/Info.plist";
				LD_RUNPATH_SEARCH_PATHS = "@loader_path/Frameworks";
				OTHER_SWIFT_FLAGS = "$(inherited) -Xfrontend -warn-long-function-bodies=150";
				PRODUCT_BUNDLE_IDENTIFIER = "io.realm.$(PRODUCT_NAME:rfc1034identifier)";
				PRODUCT_NAME = SwiftLintFramework;
				SWIFT_VERSION = 3.0;
				VERSIONING_SYSTEM = "apple-generic";
				VERSION_INFO_PREFIX = "";
				WARNING_CFLAGS = (
					"-Wno-error=unknown-warning-option",
					"-Wno-gcc-compat",
					"-Wno-unused-const-variable",
				);
			};
			name = Debug;
		};
		D0D1218119E87B05005E4BAA /* Release */ = {
			isa = XCBuildConfiguration;
			baseConfigurationReference = D0D1213719E878CC005E4BAA /* Mac-Framework.xcconfig */;
			buildSettings = {
				APPLICATION_EXTENSION_API_ONLY = NO;
				CURRENT_PROJECT_VERSION = 1;
				DYLIB_COMPATIBILITY_VERSION = 1;
				DYLIB_CURRENT_VERSION = 1;
				FRAMEWORK_VERSION = A;
				INFOPLIST_FILE = "Source/SwiftLintFramework/Supporting Files/Info.plist";
				LD_RUNPATH_SEARCH_PATHS = "@loader_path/Frameworks";
				OTHER_SWIFT_FLAGS = "$(inherited) -Xfrontend -warn-long-function-bodies=150";
				PRODUCT_BUNDLE_IDENTIFIER = "io.realm.$(PRODUCT_NAME:rfc1034identifier)";
				PRODUCT_NAME = SwiftLintFramework;
				SWIFT_VERSION = 3.0;
				VERSIONING_SYSTEM = "apple-generic";
				VERSION_INFO_PREFIX = "";
				WARNING_CFLAGS = (
					"-Wno-error=unknown-warning-option",
					"-Wno-gcc-compat",
					"-Wno-unused-const-variable",
				);
			};
			name = Release;
		};
		D0D1218219E87B05005E4BAA /* Debug */ = {
			isa = XCBuildConfiguration;
			baseConfigurationReference = D0D1213419E878CC005E4BAA /* Mac-Application.xcconfig */;
			buildSettings = {
				INFOPLIST_FILE = "Tests/SwiftLintFrameworkTests/Supporting Files/Info.plist";
				PRODUCT_BUNDLE_IDENTIFIER = "io.realm.$(PRODUCT_NAME:rfc1034identifier)";
				PRODUCT_NAME = SwiftLintFrameworkTests;
				SWIFT_VERSION = 3.0;
			};
			name = Debug;
		};
		D0D1218319E87B05005E4BAA /* Release */ = {
			isa = XCBuildConfiguration;
			baseConfigurationReference = D0D1213419E878CC005E4BAA /* Mac-Application.xcconfig */;
			buildSettings = {
				INFOPLIST_FILE = "Tests/SwiftLintFrameworkTests/Supporting Files/Info.plist";
				PRODUCT_BUNDLE_IDENTIFIER = "io.realm.$(PRODUCT_NAME:rfc1034identifier)";
				PRODUCT_NAME = SwiftLintFrameworkTests;
				SWIFT_VERSION = 3.0;
			};
			name = Release;
		};
		D0D1218719E87B38005E4BAA /* Profile */ = {
			isa = XCBuildConfiguration;
			baseConfigurationReference = D0D1212719E878CC005E4BAA /* Profile.xcconfig */;
			buildSettings = {
				GCC_NO_COMMON_BLOCKS = YES;
				GCC_WARN_UNINITIALIZED_AUTOS = YES;
				MACOSX_DEPLOYMENT_TARGET = 10.10;
			};
			name = Profile;
		};
		D0D1218919E87B38005E4BAA /* Profile */ = {
			isa = XCBuildConfiguration;
			baseConfigurationReference = D0D1213719E878CC005E4BAA /* Mac-Framework.xcconfig */;
			buildSettings = {
				APPLICATION_EXTENSION_API_ONLY = NO;
				CURRENT_PROJECT_VERSION = 1;
				DYLIB_COMPATIBILITY_VERSION = 1;
				DYLIB_CURRENT_VERSION = 1;
				FRAMEWORK_VERSION = A;
				INFOPLIST_FILE = "Source/SwiftLintFramework/Supporting Files/Info.plist";
				LD_RUNPATH_SEARCH_PATHS = "@loader_path/Frameworks";
				OTHER_SWIFT_FLAGS = "$(inherited) -Xfrontend -warn-long-function-bodies=150";
				PRODUCT_BUNDLE_IDENTIFIER = "io.realm.$(PRODUCT_NAME:rfc1034identifier)";
				PRODUCT_NAME = SwiftLintFramework;
				SWIFT_VERSION = 3.0;
				VERSIONING_SYSTEM = "apple-generic";
				VERSION_INFO_PREFIX = "";
				WARNING_CFLAGS = (
					"-Wno-error=unknown-warning-option",
					"-Wno-gcc-compat",
					"-Wno-unused-const-variable",
				);
			};
			name = Profile;
		};
		D0D1218A19E87B38005E4BAA /* Profile */ = {
			isa = XCBuildConfiguration;
			baseConfigurationReference = D0D1213419E878CC005E4BAA /* Mac-Application.xcconfig */;
			buildSettings = {
				INFOPLIST_FILE = "Tests/SwiftLintFrameworkTests/Supporting Files/Info.plist";
				PRODUCT_BUNDLE_IDENTIFIER = "io.realm.$(PRODUCT_NAME:rfc1034identifier)";
				PRODUCT_NAME = SwiftLintFrameworkTests;
				SWIFT_VERSION = 3.0;
			};
			name = Profile;
		};
		D0D1218B19E87B3B005E4BAA /* Test */ = {
			isa = XCBuildConfiguration;
			baseConfigurationReference = D0D1212919E878CC005E4BAA /* Test.xcconfig */;
			buildSettings = {
				GCC_NO_COMMON_BLOCKS = YES;
				GCC_WARN_UNINITIALIZED_AUTOS = YES;
				MACOSX_DEPLOYMENT_TARGET = 10.10;
			};
			name = Test;
		};
		D0D1218D19E87B3B005E4BAA /* Test */ = {
			isa = XCBuildConfiguration;
			baseConfigurationReference = D0D1213719E878CC005E4BAA /* Mac-Framework.xcconfig */;
			buildSettings = {
				APPLICATION_EXTENSION_API_ONLY = NO;
				CURRENT_PROJECT_VERSION = 1;
				DYLIB_COMPATIBILITY_VERSION = 1;
				DYLIB_CURRENT_VERSION = 1;
				FRAMEWORK_VERSION = A;
				INFOPLIST_FILE = "Source/SwiftLintFramework/Supporting Files/Info.plist";
				LD_RUNPATH_SEARCH_PATHS = "@loader_path/Frameworks";
				OTHER_SWIFT_FLAGS = "$(inherited) -Xfrontend -warn-long-function-bodies=150";
				PRODUCT_BUNDLE_IDENTIFIER = "io.realm.$(PRODUCT_NAME:rfc1034identifier)";
				PRODUCT_NAME = SwiftLintFramework;
				SWIFT_VERSION = 3.0;
				VERSIONING_SYSTEM = "apple-generic";
				VERSION_INFO_PREFIX = "";
				WARNING_CFLAGS = (
					"-Wno-error=unknown-warning-option",
					"-Wno-gcc-compat",
					"-Wno-unused-const-variable",
				);
			};
			name = Test;
		};
		D0D1218E19E87B3B005E4BAA /* Test */ = {
			isa = XCBuildConfiguration;
			baseConfigurationReference = D0D1213419E878CC005E4BAA /* Mac-Application.xcconfig */;
			buildSettings = {
				INFOPLIST_FILE = "Tests/SwiftLintFrameworkTests/Supporting Files/Info.plist";
				PRODUCT_BUNDLE_IDENTIFIER = "io.realm.$(PRODUCT_NAME:rfc1034identifier)";
				PRODUCT_NAME = SwiftLintFrameworkTests;
				SWIFT_VERSION = 3.0;
			};
			name = Test;
		};
		D0E7B64A19E9C64600EDBA4D /* Debug */ = {
			isa = XCBuildConfiguration;
			baseConfigurationReference = D0D1213419E878CC005E4BAA /* Mac-Application.xcconfig */;
			buildSettings = {
				INFOPLIST_FILE = "Source/swiftlint/Supporting Files/Info.plist";
				LD_RUNPATH_SEARCH_PATHS = "@executable_path/../Frameworks/SwiftLintFramework.framework/Versions/Current/Frameworks /Library/Frameworks/SwiftLintFramework.framework/Versions/Current/Frameworks /Library/Frameworks";
				PRODUCT_BUNDLE_IDENTIFIER = "io.realm.$(PRODUCT_NAME:rfc1034identifier)";
				PRODUCT_NAME = "$(TARGET_NAME)";
				SWIFT_VERSION = 3.0;
			};
			name = Debug;
		};
		D0E7B64B19E9C64600EDBA4D /* Test */ = {
			isa = XCBuildConfiguration;
			baseConfigurationReference = D0D1213419E878CC005E4BAA /* Mac-Application.xcconfig */;
			buildSettings = {
				INFOPLIST_FILE = "Source/swiftlint/Supporting Files/Info.plist";
				LD_RUNPATH_SEARCH_PATHS = "@executable_path/../Frameworks/SwiftLintFramework.framework/Versions/Current/Frameworks /Library/Frameworks/SwiftLintFramework.framework/Versions/Current/Frameworks /Library/Frameworks";
				PRODUCT_BUNDLE_IDENTIFIER = "io.realm.$(PRODUCT_NAME:rfc1034identifier)";
				PRODUCT_NAME = "$(TARGET_NAME)";
				SWIFT_VERSION = 3.0;
			};
			name = Test;
		};
		D0E7B64C19E9C64600EDBA4D /* Release */ = {
			isa = XCBuildConfiguration;
			baseConfigurationReference = D0D1213419E878CC005E4BAA /* Mac-Application.xcconfig */;
			buildSettings = {
				INFOPLIST_FILE = "Source/swiftlint/Supporting Files/Info.plist";
				LD_RUNPATH_SEARCH_PATHS = "@executable_path/../Frameworks/SwiftLintFramework.framework/Versions/Current/Frameworks /Library/Frameworks/SwiftLintFramework.framework/Versions/Current/Frameworks /Library/Frameworks";
				PRODUCT_BUNDLE_IDENTIFIER = "io.realm.$(PRODUCT_NAME:rfc1034identifier)";
				PRODUCT_NAME = "$(TARGET_NAME)";
				SWIFT_VERSION = 3.0;
			};
			name = Release;
		};
		D0E7B64D19E9C64600EDBA4D /* Profile */ = {
			isa = XCBuildConfiguration;
			baseConfigurationReference = D0D1213419E878CC005E4BAA /* Mac-Application.xcconfig */;
			buildSettings = {
				INFOPLIST_FILE = "Source/swiftlint/Supporting Files/Info.plist";
				LD_RUNPATH_SEARCH_PATHS = "@executable_path/../Frameworks/SwiftLintFramework.framework/Versions/Current/Frameworks /Library/Frameworks/SwiftLintFramework.framework/Versions/Current/Frameworks /Library/Frameworks";
				PRODUCT_BUNDLE_IDENTIFIER = "io.realm.$(PRODUCT_NAME:rfc1034identifier)";
				PRODUCT_NAME = "$(TARGET_NAME)";
				SWIFT_VERSION = 3.0;
			};
			name = Profile;
		};
/* End XCBuildConfiguration section */

/* Begin XCConfigurationList section */
		D0D1211319E87861005E4BAA /* Build configuration list for PBXProject "SwiftLint" */ = {
			isa = XCConfigurationList;
			buildConfigurations = (
				D0D1211D19E87861005E4BAA /* Debug */,
				D0D1218B19E87B3B005E4BAA /* Test */,
				D0D1211E19E87861005E4BAA /* Release */,
				D0D1218719E87B38005E4BAA /* Profile */,
			);
			defaultConfigurationIsVisible = 0;
			defaultConfigurationName = Release;
		};
		D0D1218419E87B05005E4BAA /* Build configuration list for PBXNativeTarget "SwiftLintFramework" */ = {
			isa = XCConfigurationList;
			buildConfigurations = (
				D0D1218019E87B05005E4BAA /* Debug */,
				D0D1218D19E87B3B005E4BAA /* Test */,
				D0D1218119E87B05005E4BAA /* Release */,
				D0D1218919E87B38005E4BAA /* Profile */,
			);
			defaultConfigurationIsVisible = 0;
			defaultConfigurationName = Release;
		};
		D0D1218519E87B05005E4BAA /* Build configuration list for PBXNativeTarget "SwiftLintFrameworkTests" */ = {
			isa = XCConfigurationList;
			buildConfigurations = (
				D0D1218219E87B05005E4BAA /* Debug */,
				D0D1218E19E87B3B005E4BAA /* Test */,
				D0D1218319E87B05005E4BAA /* Release */,
				D0D1218A19E87B38005E4BAA /* Profile */,
			);
			defaultConfigurationIsVisible = 0;
			defaultConfigurationName = Release;
		};
		D0E7B64919E9C64600EDBA4D /* Build configuration list for PBXNativeTarget "swiftlint" */ = {
			isa = XCConfigurationList;
			buildConfigurations = (
				D0E7B64A19E9C64600EDBA4D /* Debug */,
				D0E7B64B19E9C64600EDBA4D /* Test */,
				D0E7B64C19E9C64600EDBA4D /* Release */,
				D0E7B64D19E9C64600EDBA4D /* Profile */,
			);
			defaultConfigurationIsVisible = 0;
			defaultConfigurationName = Release;
		};
/* End XCConfigurationList section */
	};
	rootObject = D0D1211019E87861005E4BAA /* Project object */;
}<|MERGE_RESOLUTION|>--- conflicted
+++ resolved
@@ -131,11 +131,8 @@
 		D4C4A34C1DEA4FF000E0E04C /* AttributesConfiguration.swift in Sources */ = {isa = PBXBuildFile; fileRef = D4C4A34A1DEA4FD700E0E04C /* AttributesConfiguration.swift */; };
 		D4C4A34E1DEA877200E0E04C /* FileHeaderRule.swift in Sources */ = {isa = PBXBuildFile; fileRef = D4C4A34D1DEA877200E0E04C /* FileHeaderRule.swift */; };
 		D4C4A3521DEFBBB700E0E04C /* FileHeaderConfiguration.swift in Sources */ = {isa = PBXBuildFile; fileRef = D4C4A3511DEFBBB700E0E04C /* FileHeaderConfiguration.swift */; };
-<<<<<<< HEAD
 		D4DA1DF81E175E8A0037413D /* LinterCache+CommandLine.swift in Sources */ = {isa = PBXBuildFile; fileRef = D4DA1DF71E175E8A0037413D /* LinterCache+CommandLine.swift */; };
-=======
 		D4D5A5FF1E1F3A1C00D15E0C /* ShorthandOperatorRule.swift in Sources */ = {isa = PBXBuildFile; fileRef = D4D5A5FE1E1F3A1C00D15E0C /* ShorthandOperatorRule.swift */; };
->>>>>>> 8a6b2d85
 		D4DA1DF41E17511D0037413D /* CompilerProtocolInitRule.swift in Sources */ = {isa = PBXBuildFile; fileRef = D4DA1DF31E17511D0037413D /* CompilerProtocolInitRule.swift */; };
 		D4DA1DFA1E18D6200037413D /* LargeTupleRule.swift in Sources */ = {isa = PBXBuildFile; fileRef = D4DA1DF91E18D6200037413D /* LargeTupleRule.swift */; };
 		D4DA1DFE1E1A10DB0037413D /* NumberSeparatorConfiguration.swift in Sources */ = {isa = PBXBuildFile; fileRef = D4DA1DFD1E1A10DB0037413D /* NumberSeparatorConfiguration.swift */; };
@@ -399,11 +396,8 @@
 		D4C4A34A1DEA4FD700E0E04C /* AttributesConfiguration.swift */ = {isa = PBXFileReference; fileEncoding = 4; lastKnownFileType = sourcecode.swift; path = AttributesConfiguration.swift; sourceTree = "<group>"; };
 		D4C4A34D1DEA877200E0E04C /* FileHeaderRule.swift */ = {isa = PBXFileReference; fileEncoding = 4; lastKnownFileType = sourcecode.swift; path = FileHeaderRule.swift; sourceTree = "<group>"; };
 		D4C4A3511DEFBBB700E0E04C /* FileHeaderConfiguration.swift */ = {isa = PBXFileReference; fileEncoding = 4; lastKnownFileType = sourcecode.swift; path = FileHeaderConfiguration.swift; sourceTree = "<group>"; };
-<<<<<<< HEAD
 		D4DA1DF71E175E8A0037413D /* LinterCache+CommandLine.swift */ = {isa = PBXFileReference; fileEncoding = 4; lastKnownFileType = sourcecode.swift; path = "LinterCache+CommandLine.swift"; sourceTree = "<group>"; };
-=======
 		D4D5A5FE1E1F3A1C00D15E0C /* ShorthandOperatorRule.swift */ = {isa = PBXFileReference; fileEncoding = 4; lastKnownFileType = sourcecode.swift; path = ShorthandOperatorRule.swift; sourceTree = "<group>"; };
->>>>>>> 8a6b2d85
 		D4DA1DF31E17511D0037413D /* CompilerProtocolInitRule.swift */ = {isa = PBXFileReference; fileEncoding = 4; lastKnownFileType = sourcecode.swift; path = CompilerProtocolInitRule.swift; sourceTree = "<group>"; };
 		D4DA1DF91E18D6200037413D /* LargeTupleRule.swift */ = {isa = PBXFileReference; fileEncoding = 4; lastKnownFileType = sourcecode.swift; path = LargeTupleRule.swift; sourceTree = "<group>"; };
 		D4DA1DFD1E1A10DB0037413D /* NumberSeparatorConfiguration.swift */ = {isa = PBXFileReference; fileEncoding = 4; lastKnownFileType = sourcecode.swift; path = NumberSeparatorConfiguration.swift; sourceTree = "<group>"; };
@@ -716,12 +710,9 @@
 				02FD8AEE1BFC18D60014BFFB /* ExtendedNSStringTests.swift */,
 				D4348EE91C46122C007707FB /* FunctionBodyLengthRuleTests.swift */,
 				D4998DE81DF194F20006E05D /* FileHeaderRuleTests.swift */,
-<<<<<<< HEAD
-=======
 				3B63D46C1E1F05160057BE35 /* LineLengthConfigurationTests.swift */,
 				3B63D46E1E1F09DF0057BE35 /* LineLengthRuleTests.swift */,
 				C9802F2E1E0C8AEE008AB27F /* TrailingCommaRuleTests.swift */,
->>>>>>> 8a6b2d85
 				E832F10C1B17E725003F265F /* IntegrationTests.swift */,
 				D4C27BFF1E12DFF500DF713E /* LinterCacheTests.swift */,
 				E86396C61BADAFE6002C9E88 /* ReporterTests.swift */,
